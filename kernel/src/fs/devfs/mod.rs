--- conflicted
+++ resolved
@@ -35,19 +35,11 @@
     fn mknod(
         &self,
         this: Arc<dyn Inode>,
-<<<<<<< HEAD
-        pathname: &str,
-        _mode: InodeMode,
-        dev_id: Option<usize>,
-    ) -> GeneralRet<Arc<dyn Inode>> {
-        debug!("[DevRootInode::mknod]: mknod: {}", pathname);
-=======
         name: &str,
         _mode: InodeMode,
         dev_id: Option<usize>,
     ) -> GeneralRet<Arc<dyn Inode>> {
         debug!("[DevRootInode::mknod]: mknod: {}", name);
->>>>>>> 5f10d3ca
         //        debug_assert!(dev_id.unwrap() < DEV_NAMES.len());
         let creator = DEV_NAMES[dev_id.unwrap()].2;
         let inode = creator(this.clone(), DEV_NAMES[dev_id.unwrap()].0);
