use core::sync::atomic::AtomicUsize;

use alloc::{string::ToString, sync::Arc};
use log::{debug, info};

<<<<<<< HEAD
use crate::utils::error::GeneralRet;
use crate::utils::path::Path;
=======
use crate::utils::error::AsyscallRet;
use crate::utils::path;
use crate::{
    driver::block::{BlockDevice, BlockDeviceImpl},
    sync::mutex::SpinNoIrqLock,
    utils::error::{GeneralRet, SyscallRet},
};
>>>>>>> 763ae046

use self::null::NullInode;
use self::{tty::TtyInode, zero::ZeroInode};

use super::testfs::TestRootInode;
use super::{
    // dentry::DentryMeta,
    file_system::{FileSystem, FileSystemMeta, FILE_SYSTEM_MANAGER},
    inode::{InodeMeta, InodeMode},
    Inode,
};

mod block_device;
mod null;
mod tty;
mod zero;

/// i.e. /dev
pub struct DevRootInode {
    metadata: Option<InodeMeta>,
}

impl Inode for DevRootInode {
    fn mknod(
        &self,
        this: Arc<dyn Inode>,
        pathname: &str,
        mode: InodeMode,
        dev_id: usize,
    ) -> GeneralRet<()> {
        debug!("[DevRootInode::mknod]: mknod: {}", pathname);
        debug_assert!(dev_id < DEV_NAMES.len());
        let creator = DEV_NAMES[dev_id].2;
        let inode = creator(this.clone(), DEV_NAMES[dev_id].0);
        this.metadata()
            .inner
            .lock()
            .children
            .insert(inode.metadata().name.clone(), inode);
        Ok(())
    }

    fn set_metadata(&mut self, meta: InodeMeta) {
        self.metadata = Some(meta);
    }

    fn metadata(&self) -> &InodeMeta {
        &self.metadata.as_ref().unwrap()
    }

    /// Load children like 'sda' 'null' etc
    fn load_children_from_disk(&self, _this: Arc<dyn Inode>) {
        debug!("[DevRootInode::load_children_from_disk]: there is nothing we should do.");
    }

    /// Delete inode in disk
    fn delete_child(&self, _child_name: &str) {
        todo!()
    }
}

impl DevRootInode {
    pub fn new() -> Self {
        Self { metadata: None }
    }
}

pub struct DevFs {
    metadata: Option<FileSystemMeta>,
    id_allocator: AtomicUsize,
    // dev_mgr: Arc<DevManager>,
}

impl DevFs {
    pub fn new() -> Self {
        Self {
            metadata: None,
            id_allocator: AtomicUsize::new(0),
        }
    }
}

impl FileSystem for DevFs {
    /// i.e. parent: /    mount_point: /dev
    fn create_root(
        &self,
        parent: Option<Arc<dyn Inode>>,
        mount_point: &str,
    ) -> GeneralRet<Arc<dyn Inode>> {
        let mut root_inode = DevRootInode::new();
        root_inode.init(parent.clone(), mount_point, InodeMode::FileDIR, 0)?;
        let res = Arc::new(root_inode);
        // TODO: should we add a flag to indicate that this dentry(i.e dev) is no need to be flushed
        // to disk
        parent
            .expect("Need a parent")
            .metadata()
            .inner
            .lock()
            .children
            .insert(path::get_name(mount_point).to_string(), res.clone());
        Ok(res)
    }
    fn set_metadata(&mut self, metadata: super::file_system::FileSystemMeta) {
        self.metadata = Some(metadata);
    }
    fn metadata(&self) -> FileSystemMeta {
        self.metadata.as_ref().unwrap().clone()
    }
}

const DEV_NAMES: [(
    &str,
    InodeMode,
    fn(parent: Arc<dyn Inode>, path: &str) -> Arc<dyn Inode>,
); 4] = [
    ("/dev/vda2", InodeMode::FileBLK, |parent, path| {
        Arc::new(TestRootInode::new(parent, path))
    }),
    ("/dev/zero", InodeMode::FileCHR, |parent, path| {
        Arc::new(ZeroInode::new(parent, path))
    }),
    ("/dev/null", InodeMode::FileCHR, |parent, path| {
        Arc::new(NullInode::new(parent, path))
    }),
    ("/dev/tty", InodeMode::FileCHR, |parent, path| {
        Arc::new(TtyInode::new(parent, path))
    }),
];

pub fn init() -> GeneralRet<()> {
    info!("start to init devfs...");

    let mut dev_fs = DevFs::new();

    dev_fs.init("/dev", crate::fs::FileSystemType::VFAT)?;
    // dev_fs.init("/")?;

    let dev_fs = Arc::new(dev_fs);

    let dev_root_inode = dev_fs.metadata().root_inode.as_ref().cloned().unwrap();

    for (dev_name, inode_mode, _) in DEV_NAMES {
        dev_root_inode.mknod(
            dev_root_inode.clone(),
            dev_name,
            inode_mode,
            dev_fs
                .id_allocator
                .fetch_add(1, core::sync::atomic::Ordering::AcqRel),
        )?;
        debug!("insert {} finished", dev_name);
    }

    FILE_SYSTEM_MANAGER
        .fs_mgr
        .lock()
        .insert("/dev".to_string(), dev_fs);
    info!("init devfs success");

    Ok(())
}<|MERGE_RESOLUTION|>--- conflicted
+++ resolved
@@ -3,18 +3,8 @@
 use alloc::{string::ToString, sync::Arc};
 use log::{debug, info};
 
-<<<<<<< HEAD
 use crate::utils::error::GeneralRet;
-use crate::utils::path::Path;
-=======
-use crate::utils::error::AsyscallRet;
 use crate::utils::path;
-use crate::{
-    driver::block::{BlockDevice, BlockDeviceImpl},
-    sync::mutex::SpinNoIrqLock,
-    utils::error::{GeneralRet, SyscallRet},
-};
->>>>>>> 763ae046
 
 use self::null::NullInode;
 use self::{tty::TtyInode, zero::ZeroInode};
