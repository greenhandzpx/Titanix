--- conflicted
+++ resolved
@@ -114,14 +114,6 @@
                 return (None, None, None);
             }
         }
-<<<<<<< HEAD
-        inner.as_ref().unwrap().get(&path).cloned()
-    }
-    #[allow(unused)]
-    pub fn insert(&self, path: String, inode: Arc<dyn Inode>) {
-        self.0.lock().as_mut().unwrap().insert(path, inode);
-=======
->>>>>>> b372f4be
     }
 }
 
