use core::sync::atomic::{AtomicUsize, Ordering};

use alloc::{
    string::{String, ToString},
    sync::{Arc, Weak},
};
use hashbrown::HashMap;
use lazy_static::*;
use log::{debug, info, warn};

use crate::{
    driver::block::BlockDevice,
    mm::PageCache,
    timer::TimeSpec,
    utils::{
        error::{AgeneralRet, GeneralRet},
        hash_table::HashTable,
<<<<<<< HEAD
        path::Path,
=======
        path,
>>>>>>> 763ae046
    },
};

use super::{
    fat32_tmp::ROOT_FS,
    file::{DefaultFile, FileMeta, FileMetaInner},
    file_system::FILE_SYSTEM_MANAGER,
    // dentry::{self, Dentry},
    // inode::OpenFlags,
    pipe::Pipe,
    File,
    FileSystem,
    Mutex,
    OpenFlags,
};

lazy_static! {
    /// Dcache: cache: (parent id, child name) -> dentry
    /// TODO: add max capacity limit and lru policy
    ///
    pub static ref INODE_CACHE: Mutex<HashTable<usize, Arc<dyn Inode>>> = Mutex::new(HashTable::new());
}
#[derive(PartialEq, Debug, Clone, Copy)]
pub enum InodeMode {
    FileSOCK = 0xC000, /* socket */
    FileLNK = 0xA000,  /* symbolic link */
    FileREG = 0x8000,  /* regular file */
    FileBLK = 0x6000,  /* block device */
    FileDIR = 0x4000,  /* directory */
    FileCHR = 0x2000,  /* character device */
    FileFIFO = 0x1000, /* FIFO */
                       // TODO add more(like R / W / X etc)
}

/// Inode state flags
#[derive(Clone, Copy, Debug)]
pub enum InodeState {
    /// init, the inode may related to an inode in disk, but not load data from disk
    Init = 0x1,
    /// inode dirty, data which is pointed to by inode is not dirty
    DirtyInode = 0x2,
    /// data already changed but not yet sync (inode not change)
    DirtyData = 0x3,
    /// inode and date changed together
    DirtyAll = 0x4,
    /// already sync
    Synced = 0x5,
}

static INODE_NUMBER: AtomicUsize = AtomicUsize::new(0);

pub trait Inode: Send + Sync {
    fn init(
        &mut self,
        parent: Option<Arc<dyn Inode>>,
        path: &str,
        mode: InodeMode,
        data_len: usize,
    ) -> GeneralRet<()> {
        debug!("start to init inode...");
        let meta = InodeMeta::new(parent, path, mode, data_len, None);
        self.set_metadata(meta);
        debug!("init inode finished");
        Ok(())
    }

    /// Default operation is to open the default file(i.e. file from disk)
    fn open(&self, this: Arc<dyn Inode>, flags: OpenFlags) -> GeneralRet<Arc<dyn File>> {
        let file_meta = FileMeta {
            path: self.metadata().path.clone(),
            inner: Mutex::new(FileMetaInner {
                flags,
                inode: Some(this),
                pos: 0,
                dirent_index: 0,
            }),
        };
        let file = DefaultFile::new(file_meta);
        Ok(Arc::new(file))
    }

    /// You should call this function through the parent inode
    /// You should give a absolute path
    fn mkdir(&self, _this: Arc<dyn Inode>, _pathname: &str, _mode: InodeMode) -> GeneralRet<()> {
        todo!()
    }
    fn rmdir(&self, _name: &str, _mode: InodeMode) -> GeneralRet<()> {
        todo!()
    }
    fn mknod(
        &self,
        _this: Arc<dyn Inode>,
        _pathname: &str,
        _mode: InodeMode,
        _dev_id: usize,
    ) -> GeneralRet<()> {
        todo!()
    }
    /// Read data at the given file offset from block device
    fn read<'a>(&'a self, _offset: usize, _buf: &'a mut [u8]) -> AgeneralRet<usize> {
        todo!()
    }
    /// Write data to the given file offset in block device
    fn write<'a>(&'a self, _offset: usize, _buf: &'a [u8]) -> AgeneralRet<usize> {
        todo!()
    }

    fn metadata(&self) -> &InodeMeta;
    fn set_metadata(&mut self, meta: InodeMeta);

    fn lookup(&self, this: Arc<dyn Inode>, name: &str) -> Option<Arc<dyn Inode>> {
        let value = this.metadata().inner.lock().children.get(name).cloned();
        match value {
            Some(value) => Some(value.clone()),
            None => {
                debug!(
                    "[lookup] cannot find child dentry, name: {}, try to find in inode",
                    name
                );
                let target_inode = self.try_find_and_insert_inode(this, name);
                match target_inode {
                    Some(target_inode) => Some(target_inode.clone()),
                    None => None,
                }
            }
        }
        // let key = HashName::hash_name(Some(self.metadata().uid), name).name_hash as usize;
        // let value = INODE_CACHE.lock().get(&key).cloned();
        // match value {
        //     Some(value) => Some(value.clone()),
        //     None => {
        //         debug!(
        //             "cannot find child dentry, name: {}, try to find in inode",
        //             name
        //         );
        //         let target_inode = self.try_find_and_insert_inode(this, name);
        //         match target_inode {
        //             Some(target_inode) => Some(target_inode.clone()),
        //             None => None,
        //         }
        //     }
        // }
    }
    fn try_find_and_insert_inode(
        &self,
        this: Arc<dyn Inode>,
        child_name: &str,
    ) -> Option<Arc<dyn Inode>> {
        <dyn Inode>::load_children(this.clone());
        debug!(
            "[try_find_and_insert_inode] children size {}",
            self.metadata().inner.lock().children.len()
        );

        let target_inode = this
            .metadata()
            .inner
            .lock()
            .children
            .get(child_name)
            .cloned();

        match target_inode {
            Some(target_inode) => {
                // find the inode which related to this subdentry
                Some(target_inode)
            }
            None => {
                debug!(
                    "[try_find_and_insert_inode] Cannot find {} in children",
                    child_name
                );
                None
            }
        }

        // let key = HashName::hash_name(Some(self.metadata().uid), child_name).name_hash as usize;

        // <dyn Inode>::load_children(this);
        // debug!(
        //     "children size {}",
        //     self.metadata().inner.lock().children.len()
        // );

        // let target_inode = INODE_CACHE.lock().get(&key).cloned();

        // match target_inode {
        //     Some(target_inode) => {
        //         // find the inode which related to this subdentry
        //         Some(target_inode.clone())
        //     }
        //     None => {
        //         debug!("Cannot find {} in children", child_name);
        //         None
        //     }
        // }
    }
    /// unlink() system call will call this function.
    /// This function will delete the inode in inode cache and call delete() function to delete inode in disk.
    fn unlink(&self, child: Arc<dyn Inode>) -> GeneralRet<isize> {
        let key = child.metadata().name.clone();
        debug!("Try to delete child in children");
        self.metadata().inner.lock().children.remove(&key);
        self.delete_child(&key);
        // let key = child.metadata().inner.lock().hash_name.name_hash as usize;
        // debug!("Try to delete child in INODE_CACHE");
        // INODE_CACHE.lock().delete(key);
        // let child_name = child.metadata().name.clone();
        // self.metadata().inner.lock().children.remove(&child_name);
        // self.delete_child(&child_name);
        Ok(0)
    }
    /// This function will delete the inode in cache (which means delete inode in parent's children list).
    fn remove_child(&self, child: Arc<dyn Inode>) -> GeneralRet<isize> {
        let key = child.metadata().name.clone();
        debug!("Try to delete child in children");
        self.metadata().inner.lock().children.remove(&key);
        // let key = child.metadata().inner.lock().hash_name.name_hash as usize;
        // debug!("Try to delete child in INODE_CACHE");
        // INODE_CACHE.lock().delete(key);
        // let child_name = child.metadata().name.clone();
        // self.metadata().inner.lock().children.remove(&child_name);
        Ok(0)
    }

    /// Load the children dirs of the current dir.
    /// The state of inode loaded from disk should be synced
    /// TODO: It may be a bad idea to load all children at one time?
    fn load_children_from_disk(&self, this: Arc<dyn Inode>);

    /// Delete inode in disk.
    /// You should call this function through parent inode.
    /// TODO: This function should be implemented by actual filesystem.
    fn delete_child(&self, child_name: &str);
}

impl dyn Inode {
    /// Load children and insert them into INODE_CACHE
    pub fn load_children(parent: Arc<dyn Inode>) {
        debug!("[load_children] enter");
        let state = parent.metadata().inner.lock().state;
        debug!("[load_children] inode state: {:?}", state);
        match state {
            InodeState::Init => {
                // load children from disk
                parent.load_children_from_disk(parent.clone());
                parent.metadata().inner.lock().state = InodeState::Synced;
                // let mut cache_lock = INODE_CACHE.lock();
                // for child in parent.metadata().inner.lock().children.clone() {
                //     let key = child.1.metadata().inner.lock().hash_name.name_hash as usize;
                //     debug!(
                //         "[load_children] insert to INODE_CACHE, name: {}",
                //         child.1.metadata().name
                //     );
                //     cache_lock.insert(key, child.1);
                // }
            }
            _ => {
                // do nothing
            }
        }
        debug!("[load_children] leave");
    }
    /// Look up from root(e.g. "/home/oscomp/workspace")
    pub fn lookup_from_root(
        // file_system: Arc<dyn FileSystem>,
        path: &str,
    ) -> Option<Arc<dyn Inode>> {
        let path_names = path::path2vec(path);
        // path_names.remove(0);

        let root_fs = FILE_SYSTEM_MANAGER
            .fs_mgr
            .lock()
            .get("/")
            .cloned()
            .expect("No root fs is mounted");

        let mut parent = root_fs.metadata().root_inode.clone().unwrap();

        for name in path_names {
            match parent.lookup(parent.clone(), name) {
                Some(p) => parent = p,
                None => return None,
            }
        }
        Some(parent)
    }
    /// Look up from root(e.g. "/home/oscomp/workspace")
    pub fn lookup_from_root_tmp(
        // file_system: Arc<dyn FileSystem>,
        path: &str,
    ) -> Option<Arc<dyn Inode>> {
        let path_names = path::path2vec(path);
        // path_names.remove(0);

        let mut parent = ROOT_FS.metadata().root_inode.clone().unwrap();

        for name in path_names {
            debug!("[lookup_from_root_tmp] name: {}", name);
            match parent.lookup(parent.clone(), name) {
                Some(p) => {
                    debug!("[lookup_from_root_tmp] inode name: {}", p.metadata().name);
                    parent = p
                }
                None => return None,
            }
        }
        Some(parent)
    }

    pub fn create_page_cache_if_needed(this: Arc<dyn Inode>) {
        let mut meta_locked = this.metadata().inner.lock();
        if meta_locked.page_cache.is_none() {
            meta_locked.page_cache = Some(Arc::new(PageCache::new(this.clone(), 3)));
        }
    }
}

pub struct InodeMeta {
    /// inode number
    pub ino: usize,
    /// type of inode
    pub mode: InodeMode,
    // pub i_op: Arc<dyn InodeOperations + Sync + Send>,
    /// device id (only for block device and char device)
    pub rdev: Option<usize>,
    /// inode's device
    pub device: Option<InodeDevice>,
    /// path to this inode
    pub path: String,
    /// name which doesn't have slash
    pub name: String,
    pub inner: Mutex<InodeMetaInner>,
}

impl InodeMeta {
    pub fn inner_get<T>(&self, f: impl FnOnce(&mut InodeMetaInner) -> T) -> T {
        f(&mut self.inner.lock())
    }
    pub fn inner_set(&self, inner: InodeMetaInner) {
        *self.inner.lock() = inner;
    }
}

#[derive(Clone)]
pub struct InodeMetaInner {
    // /// inode' file's size
    // pub size: usize,
    /// last access time, need to flush to disk.
    pub st_atim: TimeSpec,
    /// last modification time, need to flush to disk
    pub st_mtim: TimeSpec,
    /// last status change time, need to flush to disk
    pub st_ctim: TimeSpec,
    /// parent
    pub parent: Option<Weak<dyn Inode>>,
    /// children list
    pub children: HashMap<String, Arc<dyn Inode>>,
    /// page cache of the related file
    pub page_cache: Option<Arc<PageCache>>,
    /// file content len
    pub data_len: usize,
    /// inode state
    pub state: InodeState,
}

impl InodeMeta {
    pub fn new(
        parent: Option<Arc<dyn Inode>>,
        path: &str,
        mode: InodeMode,
        data_len: usize,
        device: Option<InodeDevice>,
    ) -> Self {
        let name = path::get_name(path);
        let parent = match parent {
            Some(parent) => Some(Arc::downgrade(&parent)),
            None => None,
        };
        Self {
            ino: INODE_NUMBER.fetch_add(1, Ordering::Relaxed),
            mode,
            rdev: None,
            device,
            path: path.to_string(),
            name: name.to_string(),
            inner: Mutex::new(InodeMetaInner {
                // size: 0,
                st_atim: TimeSpec::new(),
                st_mtim: TimeSpec::new(),
                st_ctim: TimeSpec::new(),
                parent,
                children: HashMap::new(),
                page_cache: None,
                data_len,
                state: InodeState::Init,
            }),
        }
    }
}

pub enum InodeDevice {
    Pipe(Pipe),
    Device(DevWrapper),
    // TODO: add more
}

<<<<<<< HEAD
pub struct DevWrapper {
    pub block_device: Arc<dyn BlockDevice>,
    pub dev_id: usize,
=======
pub fn open_file(name: &str, flags: OpenFlags) -> Option<Arc<dyn Inode>> {
    debug!("[open_file]: name {}, flags {:?}", name, flags);
    let inode = <dyn Inode>::lookup_from_root_tmp(name);
    // inode
    if flags.contains(OpenFlags::CREATE) {
        if inode.is_some() {
            return inode;
        }
        let parent_path = path::get_parent_dir(name).unwrap();
        let parent = <dyn Inode>::lookup_from_root_tmp(&parent_path);
        let child_name = path::get_name(name);
        if let Some(parent) = parent {
            debug!("create file {}", name);
            if flags.contains(OpenFlags::DIRECTORY) {
                parent
                    .mkdir(parent.clone(), child_name, InodeMode::FileDIR)
                    .unwrap();
            } else {
                // TODO dev id
                parent
                    .mknod(parent.clone(), child_name, InodeMode::FileREG, 0)
                    .unwrap();
            }
            let res = <dyn Inode>::lookup_from_root_tmp(name);
            if let Some(inode) = res.as_ref() {
                <dyn Inode>::create_page_cache_if_needed(inode.clone());
            }
            res
        } else {
            warn!("parent dir {} doesn't exist", parent_path);
            return None;
        }
    } else {
        inode
    }
>>>>>>> 763ae046
}<|MERGE_RESOLUTION|>--- conflicted
+++ resolved
@@ -15,11 +15,7 @@
     utils::{
         error::{AgeneralRet, GeneralRet},
         hash_table::HashTable,
-<<<<<<< HEAD
-        path::Path,
-=======
         path,
->>>>>>> 763ae046
     },
 };
 
@@ -428,45 +424,7 @@
     // TODO: add more
 }
 
-<<<<<<< HEAD
 pub struct DevWrapper {
     pub block_device: Arc<dyn BlockDevice>,
     pub dev_id: usize,
-=======
-pub fn open_file(name: &str, flags: OpenFlags) -> Option<Arc<dyn Inode>> {
-    debug!("[open_file]: name {}, flags {:?}", name, flags);
-    let inode = <dyn Inode>::lookup_from_root_tmp(name);
-    // inode
-    if flags.contains(OpenFlags::CREATE) {
-        if inode.is_some() {
-            return inode;
-        }
-        let parent_path = path::get_parent_dir(name).unwrap();
-        let parent = <dyn Inode>::lookup_from_root_tmp(&parent_path);
-        let child_name = path::get_name(name);
-        if let Some(parent) = parent {
-            debug!("create file {}", name);
-            if flags.contains(OpenFlags::DIRECTORY) {
-                parent
-                    .mkdir(parent.clone(), child_name, InodeMode::FileDIR)
-                    .unwrap();
-            } else {
-                // TODO dev id
-                parent
-                    .mknod(parent.clone(), child_name, InodeMode::FileREG, 0)
-                    .unwrap();
-            }
-            let res = <dyn Inode>::lookup_from_root_tmp(name);
-            if let Some(inode) = res.as_ref() {
-                <dyn Inode>::create_page_cache_if_needed(inode.clone());
-            }
-            res
-        } else {
-            warn!("parent dir {} doesn't exist", parent_path);
-            return None;
-        }
-    } else {
-        inode
-    }
->>>>>>> 763ae046
 }