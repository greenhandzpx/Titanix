--- conflicted
+++ resolved
@@ -1,16 +1,11 @@
 use core::sync::atomic::AtomicUsize;
 
-<<<<<<< HEAD
-use alloc::{string::ToString, sync::Arc, vec::Vec};
-use log::debug;
-=======
 use alloc::{
     string::{String, ToString},
     sync::Arc,
     vec::Vec,
 };
 use log::{debug, info};
->>>>>>> 5f10d3ca
 
 use crate::{
     fs::{ffi::StatFlags, hash_key::HashKey, inode::INODE_CACHE, FileSystemType},
