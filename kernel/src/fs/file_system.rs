use core::time::Duration;

use alloc::{
    collections::BTreeMap,
    string::{String, ToString},
    sync::Arc,
    vec::Vec,
};

use lazy_static::*;
use log::info;

use crate::{
    driver::block::BlockDevice,
    fs::{hash_key::HashKey, inode::INODE_CACHE},
    process::thread::spawn_kernel_thread,
    sync::mutex::SpinNoIrqLock,
    timer::timeout_task::ksleep,
    utils::{
        async_tools::block_on,
        error::{AgeneralRet, GeneralRet, SyscallErr},
        path,
    },
};

use super::{
    devfs::DevFs, ffi::StatFlags, inode::InodeDevice, procfs::ProcFs, FAT32FileSystem, Inode,
};

#[derive(Clone)]
pub enum FsDevice {
    BlockDevice(Arc<dyn BlockDevice>),
    None,
}

impl FsDevice {
    pub fn from_inode_device(dev: InodeDevice) -> Self {
        match dev {
            InodeDevice::Pipe(_) => Self::None,
            InodeDevice::Device(d) => Self::BlockDevice(d.block_device),
        }
    }

    pub fn block_device(&self) -> Option<&Arc<dyn BlockDevice>> {
        if let FsDevice::BlockDevice(ret) = &self {
            Some(ret)
        } else {
            None
        }
    }
}

#[derive(Copy, Clone)]
pub enum FileSystemType {
    VFAT,
    EXT2,
    NFS,
    DevTmpFS,
    Proc,
}

impl FileSystemType {
    pub fn fs_type(ftype: &str) -> Option<Self> {
        match ftype {
            "vfat" => Some(Self::VFAT),
            "ext2" => Some(Self::EXT2),
            "nfs" => Some(Self::NFS),
            "proc" => Some(Self::Proc),
            "devtmpfs" => Some(Self::DevTmpFS),
            _ => None,
        }
    }
    pub fn to_string(&self) -> String {
        match self {
            Self::VFAT => "vfat".to_string(),
            Self::EXT2 => "ext2".to_string(),
            Self::NFS => "nfs".to_string(),
            Self::DevTmpFS => "devtmpfs".to_string(),
            Self::Proc => "proc".to_string(),
        }
    }
}

/// concrete fs must implement `Drop` if sync disk is needed.
pub trait FileSystem: Send + Sync {
    fn mounts_info(&self) -> String {
        let meta = self.metadata();
        let dev_name = meta.dev_name.to_string();
        let mount_point = meta.mount_point.as_str();
        let fstype = meta.fstype;
        let flags = meta.flags;
        let buf_str = dev_name
            + " "
            + mount_point
            + " "
            + fstype.to_string().as_str()
            + " "
            + flags.to_string().as_str()
            + " 0 0\n";
        buf_str
    }

    fn metadata(&self) -> &FileSystemMeta;

    fn sync_fs<'a>(&self) -> AgeneralRet<'a, ()> {
        let root_inode = self.metadata().root_inode.clone();
        <dyn Inode>::sync(root_inode)
    }
}

#[derive(Clone)]
pub struct FileSystemMeta {
    /// device name
    pub dev_name: String,
    /// mount point path
    pub mount_point: String,
    /// filesystem type
    pub fstype: FileSystemType,
    /// filesystem flags
    pub flags: StatFlags,
    /// root of the filesystem
    pub root_inode: Arc<dyn Inode>,
    /// fa inode of mount point
    pub fa_inode: Option<Arc<dyn Inode>>,
    /// covered_inode of root
    pub covered_inode: Option<Arc<dyn Inode>>,
    /// list of dirty inodes
    pub s_dirty: Vec<Arc<dyn Inode>>,
}

pub struct FileSystemManager {
    /// `mount point path` -> concrete file system
    pub fs_mgr: SpinNoIrqLock<BTreeMap<String, Arc<dyn FileSystem>>>,
}

impl FileSystemManager {
    pub fn new() -> Self {
        Self {
            fs_mgr: SpinNoIrqLock::new(BTreeMap::new()),
        }
    }

    pub fn root_fs(&self) -> Arc<dyn FileSystem> {
        Arc::clone(&self.fs_mgr.lock().get("/").unwrap())
    }

    pub fn root_inode(&self) -> Arc<dyn Inode> {
        Arc::clone(&self.root_fs().metadata().root_inode)
    }

    pub fn mounts_info(&self) -> String {
        let mut res = "".to_string();
        let fs_mgr = self.fs_mgr.lock();
        for (mount_point, fs) in fs_mgr.iter() {
            res += fs.metadata().dev_name.as_str();
            res += " ";
            res += mount_point.as_str();
            res += " ";
            res += fs.metadata().fstype.to_string().as_str();
            res += " ";
            res += fs.metadata().flags.to_string().as_str();
            res += " 0 0\n";
        }
        res
    }

    pub fn mount(
        &self,
        mount_point: &str, // must be absolute path
        dev_name: &str,
        device: FsDevice,
        fstype: FileSystemType,
        flags: StatFlags,
    ) -> GeneralRet<Arc<dyn FileSystem>> {
        // find covered inode, fa inode, etc
        let mount_point_fa = path::get_parent_dir(mount_point);
        let mount_point_name = path::get_name(mount_point);
        let fa_inode;
        let covered_inode;
        let fa_ino;
        if let Some(some_mount_point_fa) = mount_point_fa {
<<<<<<< HEAD
            fa_inode = <dyn Inode>::lookup_from_root(&some_mount_point_fa);
=======
            fa_inode = <dyn Inode>::lookup_from_root(&some_mount_point_fa)?;
>>>>>>> 5f10d3ca
            if fa_inode.is_none() {
                return Err(SyscallErr::EEXIST);
            }
            let fa_inode_unwrap = Arc::clone(fa_inode.as_ref().unwrap());
            fa_ino = fa_inode_unwrap.metadata().ino;
            let maybe_covered_inode =
<<<<<<< HEAD
                fa_inode_unwrap.lookup(Arc::clone(&fa_inode_unwrap), mount_point_name);
=======
                fa_inode_unwrap.lookup(Arc::clone(&fa_inode_unwrap), mount_point_name)?;
>>>>>>> 5f10d3ca
            if maybe_covered_inode.is_none() {
                return Err(SyscallErr::EEXIST);
            }
            covered_inode = Some(maybe_covered_inode.unwrap());
        } else {
            fa_inode = None;
            covered_inode = None;
            fa_ino = 0;
        }
        let key = HashKey::new(fa_ino, mount_point_name.to_string());
        // remove covered inode, but hashmap store only newest one, so maybe it's useless.
        /*
        if covered_inode.is_some() {
            INODE_CACHE.lock().remove(&key);
        }
        */
        // create fs
        let fs: Arc<dyn FileSystem> = match fstype {
            FileSystemType::VFAT => {
                let ret = FAT32FileSystem::new(
                    Arc::clone(device.block_device().unwrap()),
                    mount_point,
                    dev_name,
                    fstype,
                    flags,
                    fa_inode,
                    covered_inode,
                )?;
                Arc::new(ret)
            }

            FileSystemType::DevTmpFS => {
                let ret = DevFs::new(
                    mount_point,
                    dev_name,
                    fstype,
                    flags,
                    fa_inode,
                    covered_inode,
                )?;
                Arc::new(ret)
            }
            FileSystemType::Proc => {
                let ret = ProcFs::new(
                    mount_point,
                    dev_name,
                    fstype,
                    flags,
                    fa_inode,
                    covered_inode,
                )?;
                Arc::new(ret)
            }
            _ => todo!(),
        };
        // insert root inode into inode cache
        let meta = fs.metadata();
        INODE_CACHE
            .lock()
            .insert(key.clone(), Arc::clone(&meta.root_inode));
        // insert file system into file system manager
        let mut fs_locked = self.fs_mgr.lock();
        fs_locked.insert(mount_point.to_string(), Arc::clone(&fs));

        // Write back in background
        let fs_moved = fs.clone();
        spawn_kernel_thread(async move {
            loop {
                ksleep(Duration::from_secs(5)).await;
                // log::error!("I'm going to write back!!");
                if fs_moved.sync_fs().await.is_err() {
                    info!(
                        "[fs write back] fs {} must have already been umounted",
                        fs_moved.metadata().mount_point
                    );
                    break;
                }
            }
        });

        Ok(fs)
    }

    /// TODO: change into async
    pub fn unmount(&self, mount_point: &str) -> GeneralRet<()> {
        // find fs
        let fs = {
            let fs_mgr = self.fs_mgr.lock();
            let maybe_fs = fs_mgr.get(mount_point);
            if maybe_fs.is_some() {
                Some(Arc::clone(maybe_fs.unwrap()))
            } else {
                None
            }
        };
        if fs.is_none() {
            return Err(SyscallErr::EEXIST);
        }
        let fs = fs.unwrap();

        // TODO: this may lead to dead lock since the async function may try to
        // hold a sleeplock.
        let fs_moved = fs.clone();
        block_on(async move {
            if fs_moved.sync_fs().await.is_err() {
                log::error!(
                    "[umount] fs {} must have already been umounted",
                    fs_moved.metadata().mount_point
                );
            }
        });

        let meta = fs.metadata();
        // remove root inode from inode cache
        let fa_ino = {
            if let Some(some_fa_inode) = meta.fa_inode.as_ref() {
                // remove root inode from fa
                some_fa_inode.remove_child(Arc::clone(&meta.root_inode))?;
                some_fa_inode.metadata().ino
            } else {
                0
            }
        };
        let mount_point_name = path::get_name(mount_point);
        let key = HashKey::new(fa_ino, mount_point_name.to_string());
        INODE_CACHE.lock().remove(&key);
        // remove file system from file system manager
        self.fs_mgr.lock().remove(mount_point);
        if meta.covered_inode.is_some() {
            INODE_CACHE
                .lock()
                .insert(key, Arc::clone(&meta.covered_inode.as_ref().unwrap()));
        }
        Ok(())
        // fs will be dropped automatically because Arc = 0
    }
}

lazy_static! {
    pub static ref FILE_SYSTEM_MANAGER: FileSystemManager = FileSystemManager::new();
}<|MERGE_RESOLUTION|>--- conflicted
+++ resolved
@@ -179,22 +179,14 @@
         let covered_inode;
         let fa_ino;
         if let Some(some_mount_point_fa) = mount_point_fa {
-<<<<<<< HEAD
-            fa_inode = <dyn Inode>::lookup_from_root(&some_mount_point_fa);
-=======
             fa_inode = <dyn Inode>::lookup_from_root(&some_mount_point_fa)?;
->>>>>>> 5f10d3ca
             if fa_inode.is_none() {
                 return Err(SyscallErr::EEXIST);
             }
             let fa_inode_unwrap = Arc::clone(fa_inode.as_ref().unwrap());
             fa_ino = fa_inode_unwrap.metadata().ino;
             let maybe_covered_inode =
-<<<<<<< HEAD
-                fa_inode_unwrap.lookup(Arc::clone(&fa_inode_unwrap), mount_point_name);
-=======
                 fa_inode_unwrap.lookup(Arc::clone(&fa_inode_unwrap), mount_point_name)?;
->>>>>>> 5f10d3ca
             if maybe_covered_inode.is_none() {
                 return Err(SyscallErr::EEXIST);
             }
