mod devfs;
pub mod fat32;
mod fd_table;
pub mod ffi;
mod file;
pub mod file_system;
mod hash_key;
pub mod inode;
mod page_cache;
pub mod pipe;
mod procfs;
pub mod tmpfs;

use alloc::sync::Arc;
pub use fat32::FAT32FileSystem;
pub use fd_table::Fd;
pub use fd_table::FdTable;
pub use file::File;
pub use file::FileMeta;
pub use file::SeekFrom;
pub use file_system::FileSystem;
pub use file_system::FileSystemType;
pub use file_system::FILE_SYSTEM_MANAGER;
pub use hash_key::HashKey;
pub use inode::Inode;
pub use inode::InodeMode;
pub use inode::InodeState;
use log::debug;
use log::info;
use log::warn;
pub use page_cache::PageCache;

use crate::driver::BLOCK_DEVICE;
use crate::fs::inode::FAST_PATH_CACHE;
use crate::loader::get_app_data_by_name;
use crate::mm::MapPermission;
use crate::stack_trace;
use crate::sync::mutex::SpinNoIrqLock;
use crate::utils::error::GeneralRet;
use crate::utils::error::SyscallErr;
use crate::utils::path;

use self::ffi::StatFlags;
use self::file_system::FsDevice;
use self::inode::INODE_CACHE;

type Mutex<T> = SpinNoIrqLock<T>;

fn create_mem_file(parent_inode: &Arc<dyn Inode>, name: &str) {
    let inode = parent_inode
        .mknod_v(name, InodeMode::FileREG, None)
        .unwrap();
    let file = inode.open(inode.clone(), OpenFlags::RDWR).unwrap();
    file.sync_write(get_app_data_by_name(name).unwrap())
        .unwrap();
}

pub fn init() {
    INODE_CACHE.init();

    // First we mount root fs
    #[cfg(feature = "tmpfs")]
    FILE_SYSTEM_MANAGER
        .mount(
            "/",
            // TODO: not sure
            "/dev/tmp",
            file_system::FsDevice::None,
            FileSystemType::TmpFS,
            StatFlags::ST_NOSUID,
        )
        .expect("rootfs init fail!");

    #[cfg(not(feature = "tmpfs"))]
    FILE_SYSTEM_MANAGER
        .mount(
            "/",
            "/dev/mmcblk0",
            file_system::FsDevice::BlockDevice(BLOCK_DEVICE.lock().as_ref().unwrap().clone()),
            FileSystemType::VFAT,
            StatFlags::ST_NOSUID,
        )
        .expect("rootfs init fail!");

    #[cfg(feature = "preliminary")]
    FILE_SYSTEM_MANAGER.mount(
        "/",
        "/dev/vda2",
        FsDevice::None,
        FileSystemType::VFAT,
        StatFlags::ST_NOSUID,
    );

    list_rootfs();

    let root_inode = FILE_SYSTEM_MANAGER.root_inode();

    root_inode.load_children();

    #[cfg(feature = "tmpfs")]
    let mem_apps = [
        "time-test",
        "busybox_testcode.sh",
        "busybox_cmd.txt",
        "busybox",
        "runtestcases",
        "shell",
        "lmbench_all",
        "lmbench_testcode.sh",
        "runtest.exe",
        "entry-static.exe",
        "run-static.sh",
    ];
    #[cfg(not(feature = "tmpfs"))]
    let mem_apps = ["busybox", "runtestcases", "shell"];
    for app in mem_apps {
        create_mem_file(&root_inode, app);
    }

    // For builtin commands
    let builtin_cmds = ["sleep", "ls"];
    for cmd in builtin_cmds {
        root_inode.mknod_v(cmd, InodeMode::FileREG, None).unwrap();
    }

    // Create some necessary dirs
    let dirs = ["dev", "proc", "tmp"];
    for dir in dirs {
        root_inode.mkdir_v(dir, InodeMode::FileDIR).unwrap();
    }

    let var_dir = root_inode.mkdir_v("var", InodeMode::FileDIR).unwrap();
    var_dir
        .mkdir_v("tmp", InodeMode::FileDIR)
        .expect("mkdir /var/tmp fail!");

    root_inode
        .mknod_v("lat_sig", InodeMode::FileREG, None)
        .unwrap();

    let etc_dir = root_inode.mkdir_v("etc", InodeMode::FileDIR).unwrap();
    let musl_dl_path = etc_dir
        .mknod_v("ld-musl-riscv64-sf.path", InodeMode::FileREG, None)
        .expect("mknod /etc/ld-musl-riscv64-sf.path fail!");
    let file = musl_dl_path
        .open(musl_dl_path.clone(), OpenFlags::RDWR)
        .unwrap();
    file.sync_write("/".as_bytes()).unwrap();

    FILE_SYSTEM_MANAGER
        .mount(
            "/dev",
            "udev",
            FsDevice::None,
            FileSystemType::DevTmpFS,
            StatFlags::ST_NOSUID,
        )
        .expect("devfs init fail!");

    FILE_SYSTEM_MANAGER
        .mount(
            "/proc",
            "proc",
            FsDevice::None,
            FileSystemType::Proc,
            StatFlags::ST_NOSUID,
        )
        .expect("procfs init fail!");

    FILE_SYSTEM_MANAGER
        .mount(
            "/tmp",
            "tmp",
            FsDevice::None,
            FileSystemType::TmpFS,
            StatFlags::ST_NOSUID,
        )
        .expect("tmpfs init fail!");

    FILE_SYSTEM_MANAGER
        .mount(
            "/var/tmp",
            "var_tmp",
            FsDevice::None,
            FileSystemType::TmpFS,
            StatFlags::ST_NOSUID,
        )
        .expect("tmpfs init fail!");

<<<<<<< HEAD
    FAST_PATH_CACHE.init();

    list_rootfs();
=======
    // list_rootfs();
>>>>>>> 1e4dde52
}
pub const AT_FDCWD: isize = -100;

bitflags! {
    /// Open file flags
    pub struct OpenFlags: u32 {
        const APPEND = 1 << 10;
        const ASYNC = 1 << 13;
        const DIRECT = 1 << 14;
        const DSYNC = 1 << 12;
        const EXCL = 1 << 7;
        const NOATIME = 1 << 18;
        const NOCTTY = 1 << 8;
        const NOFOLLOW = 1 << 17;
        const PATH = 1 << 21;
        /// TODO: need to find 1 << 15
        const TEMP = 1 << 15;
        /// Read only
        const RDONLY = 0;
        /// Write only
        const WRONLY = 1 << 0;
        /// Read & Write
        const RDWR = 1 << 1;
        /// Allow create
        const CREATE = 1 << 6;
        /// Clear file and return an empty one
        const TRUNC = 1 << 9;
        /// Directory
        const DIRECTORY = 1 << 16;
        /// Enable the close-on-exec flag for the new file descriptor
        const CLOEXEC = 1 << 19;
        /// When possible, the file is opened in nonblocking mode
        const NONBLOCK = 1 << 11;
    }

    /// fcntl flags
    pub struct FcntlFlags: u32 {
        const FD_CLOEXEC = 1;
        const AT_EMPTY_PATH = 1 << 0;
        const AT_NO_AUTOMOUNT = 1 << 11;
        const AT_SYMLINK_NOFOLLOW = 1 << 8;
        const AT_EACCESS = 1 << 9;
    }

    /// renameat flag
    pub struct Renameat2Flags: u32 {
        /// Go back to renameat
        const RENAME_NONE = 0;
        /// Atomically exchange oldpath and newpath.
        const RENAME_EXCHANGE = 1 << 1;
        /// Don't overwrite newpath of the rename. Return an error if newpath already exists.
        const RENAME_NOREPLACE = 1 << 0;
        /// This operation makes sense only for overlay/union filesystem implementations.
        const RENAME_WHITEOUT = 1 << 2;
    }

    /// faccessat flag
    pub struct FaccessatFlags: u32 {
        const F_OK = 0;
        const R_OK = 1 << 2;
        const W_OK = 1 << 1;
        const X_OK = 1 << 0;
    }
}

impl OpenFlags {
    /// Do not check validity for simplicity
    /// Return (readable, writable)
    pub fn read_write(&self) -> (bool, bool) {
        if self.is_empty() {
            (true, false)
        } else if self.contains(Self::WRONLY) {
            (false, true)
        } else {
            (true, true)
        }
    }
}

impl From<MapPermission> for OpenFlags {
    fn from(perm: MapPermission) -> Self {
        let mut res = OpenFlags::from_bits(0).unwrap();
        if perm.contains(MapPermission::R) && perm.contains(MapPermission::W) {
            res |= OpenFlags::RDWR;
        } else if perm.contains(MapPermission::R) {
            res |= OpenFlags::RDONLY;
        } else if perm.contains(MapPermission::W) {
            res |= OpenFlags::WRONLY;
        }
        res
    }
}

#[allow(unused)]
pub fn print_dir_tree() {
    info!("------------ dir tree: ------------");
    let parent = Arc::clone(&FILE_SYSTEM_MANAGER.root_inode());
    print_dir_recursively(parent, 1);
}

fn print_dir_recursively(inode: Arc<dyn Inode>, level: usize) {
    let children = inode.metadata().inner.lock().children.clone();
    for child in children {
        for _ in 0..level {
            print!("-");
        }
        println!("{}", child.0);
        print_dir_recursively(child.1, level + 1);
    }
}

/// Resolve path at dirfd(except that `path` is absolute path)
pub fn resolve_path(dirfd: isize, path: &str, flags: OpenFlags) -> GeneralRet<Arc<dyn Inode>> {
    let res = path::path_to_inode(dirfd, Some(path));
    let inode = res.0?;
    stack_trace!();
    let path = res.1.unwrap();
    if inode.is_some() {
        return Ok(inode.unwrap());
    }
    if flags.contains(OpenFlags::CREATE) {
        let parent = res.2;
        let parent = match parent {
            Some(parent) => parent,
            None => {
                let parent_path = path::get_parent_dir(&path).unwrap();
                <dyn Inode>::lookup_from_root(&parent_path)
                    .ok()
                    .unwrap()
                    .unwrap()
            }
        };
        let child_name = path::get_name(&path);
        debug!("create file {}", path);
        let res = {
            if flags.contains(OpenFlags::DIRECTORY) {
                parent.mkdir_v(child_name, InodeMode::FileDIR).unwrap()
            } else {
                // TODO dev id
                parent
                    .mknod_v(child_name, InodeMode::FileREG, None)
                    .unwrap()
            }
        };
        Ok(res)
    } else {
        warn!("parent dir {} doesn't exist", path);
        return Err(SyscallErr::ENOENT);
    }
}

pub fn list_rootfs() {
    stack_trace!();
    FILE_SYSTEM_MANAGER.root_inode().load_children();
    for sb in FILE_SYSTEM_MANAGER
        .root_inode()
        .metadata()
        .inner
        .lock()
        .children
        .iter()
    {
        println!("-- {}", sb.0);
    }
}<|MERGE_RESOLUTION|>--- conflicted
+++ resolved
@@ -187,13 +187,9 @@
         )
         .expect("tmpfs init fail!");
 
-<<<<<<< HEAD
     FAST_PATH_CACHE.init();
 
-    list_rootfs();
-=======
     // list_rootfs();
->>>>>>> 1e4dde52
 }
 pub const AT_FDCWD: isize = -100;
 
