mod devfs;
pub mod fat32;
mod fd_table;
mod file;
pub mod file_system;
mod hash_key;
pub mod inode;
// pub mod inode_fat32_tmp;
// pub mod fat32_tmp;
pub mod ffi;
mod page_cache;
pub mod pipe;
mod procfs;
mod testfs;

use alloc::string::String;
use alloc::string::ToString;
use alloc::sync::Arc;
pub use fat32::FAT32FileSystem;
pub use fd_table::FdTable;
pub use file::File;
pub use file_system::FileSystem;
pub use file_system::FileSystemType;
pub use file_system::FILE_SYSTEM_MANAGER;
pub use hash_key::HashKey;
pub use inode::Inode;
pub use inode::InodeMode;
pub use inode::InodeState;
use log::debug;
use log::info;
use log::warn;
pub use page_cache::PageCache;

use crate::driver::BLOCK_DEVICE;
use crate::mm::MapPermission;
use crate::processor::current_process;
use crate::stack_trace;
use crate::sync::mutex::SpinNoIrqLock;
use crate::timer::posix::current_time_spec;
use crate::utils::error::GeneralRet;
use crate::utils::error::SyscallErr;
use crate::utils::error::SyscallRet;
use crate::utils::path;

use self::ffi::StatFlags;
use self::file_system::FsDevice;
use self::inode::INODE_CACHE;

type Mutex<T> = SpinNoIrqLock<T>;

pub fn init() {
    FILE_SYSTEM_MANAGER
        .mount(
            "/",
            "/dev/mmcblk0",
            file_system::FsDevice::BlockDevice(Arc::clone(&BLOCK_DEVICE)),
            FileSystemType::VFAT,
            StatFlags::ST_NOSUID,
        )
        .expect("rootfs init fail!");
    // FILE_SYSTEM_MANAGER.mount("/", "/dev/vda2", FsDevice::None, FileSystemType::VFAT, StatFlags::ST_NOSUID);

    let root_inode = FILE_SYSTEM_MANAGER.root_inode();

    <dyn Inode>::load_children(Arc::clone(&root_inode));

    let dev_dir = root_inode
        .mkdir(Arc::clone(&root_inode), "/dev", InodeMode::FileDIR)
        .expect("mkdir /dev fail!");

    let key = HashKey::new(root_inode.metadata().ino, "dev".to_string());
    INODE_CACHE.lock().insert(key, dev_dir);

    let proc_dir = root_inode
        .mkdir(Arc::clone(&root_inode), "/proc", InodeMode::FileDIR)
        .expect("mkdir /proc fail!");

    let key = HashKey::new(root_inode.metadata().ino, "proc".to_string());
    INODE_CACHE.lock().insert(key, proc_dir);

    FILE_SYSTEM_MANAGER
        .mount(
            "/dev",
            "udev",
            FsDevice::None,
            FileSystemType::DevTmpFS,
            StatFlags::ST_NOSUID,
        )
        .expect("devfs init fail!");

    FILE_SYSTEM_MANAGER
        .mount(
            "/proc",
            "proc",
            FsDevice::None,
            FileSystemType::Proc,
            StatFlags::ST_NOSUID,
        )
        .expect("procfs init fail!");

    list_rootfs();
}
pub const AT_FDCWD: isize = -100;

bitflags! {
    /// Open file flags
    pub struct OpenFlags: u32 {
        const APPEND = 1 << 10;
        const ASYNC = 1 << 13;
        const DIRECT = 1 << 14;
        const DSYNC = 1 << 12;
        const EXCL = 1 << 7;
        const NOATIME = 1 << 18;
        const NOCTTY = 1 << 8;
        const NOFOLLOW = 1 << 17;
        const PATH = 1 << 21;
        /// TODO: need to find 1 << 15
        const TEMP = 1 << 15;
        /// Read only
        const RDONLY = 0;
        /// Write only
        const WRONLY = 1 << 0;
        /// Read & Write
        const RDWR = 1 << 1;
        /// Allow create
        const CREATE = 1 << 6;
        /// Clear file and return an empty one
        const TRUNC = 1 << 9;
        /// Directory
        const DIRECTORY = 1 << 16;
        /// Enable the close-on-exec flag for the new file descriptor
        const CLOEXEC = 1 << 19;
        /// When possible, the file is opened in nonblocking mode
        const NONBLOCK = 1 << 11;
    }

    /// fcntl flags
    pub struct FcntlFlags: u32 {
        const AT_EMPTY_PATH = 1 << 0;
        const AT_NO_AUTOMOUNT = 1 << 11;
        const AT_SYMLINK_NOFOLLOW = 1 << 8;
        const AT_EACCESS = 1 << 9;
    }

    /// renameat flag
    pub struct Renameat2Flags: u32 {
        /// Go back to renameat
        const RENAME_NONE = 0;
        /// Atomically exchange oldpath and newpath.
        const RENAME_EXCHANGE = 1 << 1;
        /// Don't overwrite newpath of the rename. Return an error if newpath already exists.
        const RENAME_NOREPLACE = 1 << 0;
        /// This operation makes sense only for overlay/union filesystem implementations.
        const RENAME_WHITEOUT = 1 << 2;
    }

    /// faccessat flag
    pub struct FaccessatFlags: u32 {
        const F_OK = 0;
        const R_OK = 1 << 2;
        const W_OK = 1 << 1;
        const X_OK = 1 << 0;
    }
}

impl OpenFlags {
    /// Do not check validity for simplicity
    /// Return (readable, writable)
    pub fn read_write(&self) -> (bool, bool) {
        if self.is_empty() {
            (true, false)
        } else if self.contains(Self::WRONLY) {
            (false, true)
        } else {
            (true, true)
        }
    }
}

impl From<MapPermission> for OpenFlags {
    fn from(perm: MapPermission) -> Self {
        let mut res = OpenFlags::from_bits(0).unwrap();
        if perm.contains(MapPermission::R) && perm.contains(MapPermission::W) {
            res |= OpenFlags::RDWR;
        } else if perm.contains(MapPermission::R) {
            res |= OpenFlags::RDONLY;
        } else if perm.contains(MapPermission::W) {
            res |= OpenFlags::WRONLY;
        }
        res
    }
}

#[allow(unused)]
pub fn print_dir_tree() {
    info!("------------ dir tree: ------------");
    let parent = Arc::clone(&FILE_SYSTEM_MANAGER.root_inode());
    print_dir_recursively(parent, 1);
}

fn print_dir_recursively(inode: Arc<dyn Inode>, level: usize) {
    let children = inode.metadata().inner.lock().children.clone();
    for child in children {
        for _ in 0..level {
            print!("-");
        }
        println!("{}", child.0);
        print_dir_recursively(child.1, level + 1);
    }
}

<<<<<<< HEAD
pub fn resolve_path(name: &str, flags: OpenFlags) -> Option<Arc<dyn Inode>> {
    debug!("[resolve_path]: name {}, flags {:?}", name, flags);
    let inode = <dyn Inode>::lookup_from_root(name);
=======
/// Try not to use this when you have dirfd
pub fn resolve_path(path: &str, flags: OpenFlags) -> GeneralRet<Arc<dyn Inode>> {
    debug!("[resolve_path]: path: {}, flags: {:?}", path, flags);
    let inode = <dyn Inode>::lookup_from_root(path)?;
>>>>>>> 5f10d3ca
    // inode
    if inode.is_some() {
        return Ok(inode.unwrap());
    }
    if flags.contains(OpenFlags::CREATE) {
<<<<<<< HEAD
        if inode.is_some() {
            return inode;
        }
        let parent_path = path::get_parent_dir(name).unwrap();
        let parent = <dyn Inode>::lookup_from_root(&parent_path);
        let child_name = path::get_name(name);
        if let Some(parent) = parent {
            debug!("create file {}", name);
            if flags.contains(OpenFlags::DIRECTORY) {
                parent
                    .mkdir(parent.clone(), child_name, InodeMode::FileDIR)
                    .unwrap();
            } else {
                // TODO dev id
                parent
                    .mknod(parent.clone(), child_name, InodeMode::FileREG, None)
                    .unwrap();
            }
            let res = <dyn Inode>::lookup_from_root(name);
            if let Some(inode) = res.as_ref() {
                <dyn Inode>::create_page_cache_if_needed(inode.clone());
            }
            res
=======
        let parent_path = path::get_parent_dir(path).unwrap();
        let parent = <dyn Inode>::lookup_from_root(&parent_path)?;
        let child_name = path::get_name(path);
        if let Some(parent) = parent {
            debug!("create file {}", path);
            let res = {
                if flags.contains(OpenFlags::DIRECTORY) {
                    parent
                        .mkdir(parent.clone(), child_name, InodeMode::FileDIR)
                        .unwrap()
                } else {
                    // TODO dev id
                    parent
                        .mknod(parent.clone(), child_name, InodeMode::FileREG, None)
                        .unwrap()
                }
            };
            let key = HashKey::new(parent.metadata().ino, child_name.to_string());
            INODE_CACHE.lock().insert(key, res.clone());
            <dyn Inode>::create_page_cache_if_needed(res.clone());
            Ok(res)
>>>>>>> 5f10d3ca
        } else {
            warn!("parent dir {} doesn't exist", parent_path);
            return Err(SyscallErr::ENOENT);
        }
    } else {
        return Err(SyscallErr::ENOENT);
    }
}

/// We should give the absolute path (Or None) to open_file function.
#[allow(unused)]
pub fn open_file_string(absolute_path: Option<String>, flags: u32) -> SyscallRet {
    stack_trace!();
    debug!(
        "[open_file] absolute path: {:?}, flags: {}",
        absolute_path, flags
    );
    let flags = OpenFlags::from_bits(flags).ok_or(SyscallErr::EINVAL)?;
    match absolute_path {
        Some(absolute_path) => {
            debug!("[open_file] file name {}", absolute_path);
            let inode = resolve_path(&absolute_path, flags)?;
            stack_trace!();
            let mut inner_lock = inode.metadata().inner.lock();
            inner_lock.st_atim = current_time_spec();
            match inner_lock.state {
                InodeState::Synced => {
                    inner_lock.state = InodeState::DirtyInode;
                }
                _ => {}
            }
            debug!(
                "[open_file] inode ino: {}, name: {}",
                inode.metadata().ino,
                inode.metadata().name
            );
            // TODO: add to fs's dirty list
            let fd = current_process().inner_handler(|proc| {
                let fd = proc.fd_table.alloc_fd();
                let file = inode.open(inode.clone(), flags)?;

                proc.fd_table.put(fd, file);
                Ok(fd)
            })?;
            debug!("[open_file] find fd: {}", fd);
            Ok(fd as isize)
        }
        None => {
            debug!("cannot find the file, absolute_path is none");
            Err(SyscallErr::ENOENT)
        }
    }
}

<<<<<<< HEAD
=======
/// When you get inode, you can use this fuction to open
pub fn open_file_inode(inode: Arc<dyn Inode>, flags: OpenFlags) -> SyscallRet {
    stack_trace!();
    let mut inner_lock = inode.metadata().inner.lock();
    inner_lock.st_atim = current_time_spec();
    match inner_lock.state {
        InodeState::Synced => {
            inner_lock.state = InodeState::DirtyInode;
        }
        _ => {}
    }
    debug!(
        "[open_file] inode ino: {}, name: {}",
        inode.metadata().ino,
        inode.metadata().name
    );
    // TODO: add to fs's dirty list
    let fd = current_process().inner_handler(|proc| {
        let fd = proc.fd_table.alloc_fd();
        let file = inode.open(inode.clone(), flags)?;

        proc.fd_table.put(fd, file);
        Ok(fd)
    })?;
    debug!("[open_file] find fd: {}", fd);
    Ok(fd as isize)
}

/// You should try to use this when you have dirfd and path(*const u8), do not use resolve_path.
pub fn resolve_path_with_dirfd(
    dirfd: isize,
    path: *const u8,
    flags: OpenFlags,
) -> GeneralRet<Arc<dyn Inode>> {
    let res = path::path_to_inode(dirfd, path);
    let inode = res.0?;
    stack_trace!();
    let path = res.1.unwrap();
    if inode.is_some() {
        return Ok(inode.unwrap());
    }
    if flags.contains(OpenFlags::CREATE) {
        let parent = res.2;
        let parent = match parent {
            Some(parent) => parent,
            None => {
                let parent_path = path::get_parent_dir(&path).unwrap();
                <dyn Inode>::lookup_from_root(&parent_path)
                    .ok()
                    .unwrap()
                    .unwrap()
            }
        };
        let child_name = path::get_name(&path);
        debug!("create file {}", path);
        let res = {
            if flags.contains(OpenFlags::DIRECTORY) {
                parent
                    .mkdir(parent.clone(), child_name, InodeMode::FileDIR)
                    .unwrap()
            } else {
                // TODO dev id
                parent
                    .mknod(parent.clone(), child_name, InodeMode::FileREG, None)
                    .unwrap()
            }
        };
        let key = HashKey::new(parent.metadata().ino, child_name.to_string());
        INODE_CACHE.lock().insert(key, res.clone());
        <dyn Inode>::create_page_cache_if_needed(res.clone());
        Ok(res)
    } else {
        return Err(SyscallErr::ENOENT);
    }
}

>>>>>>> 5f10d3ca
pub fn list_rootfs() {
    <dyn Inode>::load_children(FILE_SYSTEM_MANAGER.root_inode());
    for sb in FILE_SYSTEM_MANAGER
        .root_inode()
        .metadata()
        .inner
        .lock()
        .children
        .iter()
    {
        println!("-- {}", sb.0);
    }
}<|MERGE_RESOLUTION|>--- conflicted
+++ resolved
@@ -209,46 +209,15 @@
     }
 }
 
-<<<<<<< HEAD
-pub fn resolve_path(name: &str, flags: OpenFlags) -> Option<Arc<dyn Inode>> {
-    debug!("[resolve_path]: name {}, flags {:?}", name, flags);
-    let inode = <dyn Inode>::lookup_from_root(name);
-=======
 /// Try not to use this when you have dirfd
 pub fn resolve_path(path: &str, flags: OpenFlags) -> GeneralRet<Arc<dyn Inode>> {
     debug!("[resolve_path]: path: {}, flags: {:?}", path, flags);
     let inode = <dyn Inode>::lookup_from_root(path)?;
->>>>>>> 5f10d3ca
     // inode
     if inode.is_some() {
         return Ok(inode.unwrap());
     }
     if flags.contains(OpenFlags::CREATE) {
-<<<<<<< HEAD
-        if inode.is_some() {
-            return inode;
-        }
-        let parent_path = path::get_parent_dir(name).unwrap();
-        let parent = <dyn Inode>::lookup_from_root(&parent_path);
-        let child_name = path::get_name(name);
-        if let Some(parent) = parent {
-            debug!("create file {}", name);
-            if flags.contains(OpenFlags::DIRECTORY) {
-                parent
-                    .mkdir(parent.clone(), child_name, InodeMode::FileDIR)
-                    .unwrap();
-            } else {
-                // TODO dev id
-                parent
-                    .mknod(parent.clone(), child_name, InodeMode::FileREG, None)
-                    .unwrap();
-            }
-            let res = <dyn Inode>::lookup_from_root(name);
-            if let Some(inode) = res.as_ref() {
-                <dyn Inode>::create_page_cache_if_needed(inode.clone());
-            }
-            res
-=======
         let parent_path = path::get_parent_dir(path).unwrap();
         let parent = <dyn Inode>::lookup_from_root(&parent_path)?;
         let child_name = path::get_name(path);
@@ -270,7 +239,6 @@
             INODE_CACHE.lock().insert(key, res.clone());
             <dyn Inode>::create_page_cache_if_needed(res.clone());
             Ok(res)
->>>>>>> 5f10d3ca
         } else {
             warn!("parent dir {} doesn't exist", parent_path);
             return Err(SyscallErr::ENOENT);
@@ -325,8 +293,6 @@
     }
 }
 
-<<<<<<< HEAD
-=======
 /// When you get inode, you can use this fuction to open
 pub fn open_file_inode(inode: Arc<dyn Inode>, flags: OpenFlags) -> SyscallRet {
     stack_trace!();
@@ -403,7 +369,6 @@
     }
 }
 
->>>>>>> 5f10d3ca
 pub fn list_rootfs() {
     <dyn Inode>::load_children(FILE_SYSTEM_MANAGER.root_inode());
     for sb in FILE_SYSTEM_MANAGER
