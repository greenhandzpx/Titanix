mod devfs;
pub mod fat32;
mod fd_table;
pub mod ffi;
mod file;
pub mod file_system;
mod hash_key;
pub mod inode;
mod page_cache;
pub mod pipe;
mod procfs;
pub mod socket;
pub mod tmpfs;

use alloc::sync::Arc;
pub use fat32::FAT32FileSystem;
pub use fd_table::Fd;
pub use fd_table::FdTable;
pub use file::File;
pub use file::FileMeta;
pub use file::SeekFrom;
pub use file_system::FileSystem;
pub use file_system::FileSystemType;
pub use file_system::FILE_SYSTEM_MANAGER;
pub use hash_key::HashKey;
pub use inode::Inode;
pub use inode::InodeMode;
pub use inode::InodeState;
use log::debug;
use log::info;
use log::warn;
pub use page_cache::PageCache;

use crate::driver::BLOCK_DEVICE;
use crate::fs::inode::FAST_PATH_CACHE;
use crate::loader::get_app_data_by_name;
use crate::mm::MapPermission;
use crate::stack_trace;
use crate::sync::mutex::SpinNoIrqLock;
use crate::utils::error::GeneralRet;
use crate::utils::error::SyscallErr;
use crate::utils::path;

use self::ffi::StatFlags;
use self::file_system::FsDevice;
use self::inode::INODE_CACHE;

type Mutex<T> = SpinNoIrqLock<T>;

fn create_mem_file(parent_inode: &Arc<dyn Inode>, name: &str) {
    let inode = parent_inode
        .mknod_v(name, InodeMode::FileREG, None)
        .unwrap();
    let file = inode.open(inode.clone(), OpenFlags::RDWR).unwrap();
    file.sync_write(get_app_data_by_name(name).unwrap())
        .unwrap();
}

pub fn init() {
    INODE_CACHE.init();
    FAST_PATH_CACHE.init();

    // First we mount root fs
    #[cfg(feature = "tmpfs")]
    FILE_SYSTEM_MANAGER
        .mount(
            "/",
            // TODO: not sure
            "/dev/tmp",
            file_system::FsDevice::None,
            FileSystemType::TmpFS,
            StatFlags::ST_NOSUID,
        )
        .expect("rootfs init fail!");

    #[cfg(not(feature = "tmpfs"))]
    FILE_SYSTEM_MANAGER
        .mount(
            "/",
            "/dev/mmcblk0",
            file_system::FsDevice::BlockDevice(BLOCK_DEVICE.lock().as_ref().unwrap().clone()),
            FileSystemType::VFAT,
            StatFlags::ST_NOSUID,
        )
        .expect("rootfs init fail!");

    #[cfg(feature = "preliminary")]
    FILE_SYSTEM_MANAGER.mount(
        "/",
        "/dev/vda2",
        FsDevice::None,
        FileSystemType::VFAT,
        StatFlags::ST_NOSUID,
    );

    list_rootfs();

    let root_inode = FILE_SYSTEM_MANAGER.root_inode();

    root_inode.load_children();

    #[cfg(feature = "tmpfs")]
    let mem_apps = [
        "time-test",
        "busybox_testcode.sh",
        "busybox_cmd.txt",
        "busybox",
        "runtestcases",
        "shell",
        "lmbench_all",
        "lmbench_testcode.sh",
        "runtest.exe",
        "entry-static.exe",
        "run-static.sh",
    ];
    #[cfg(not(feature = "tmpfs"))]
    let mem_apps = ["busybox", "runtestcases", "shell"];
    for app in mem_apps {
        create_mem_file(&root_inode, app);
    }

    // For builtin commands
    let builtin_cmds = ["sleep", "ls"];
    for cmd in builtin_cmds {
        root_inode.mknod_v(cmd, InodeMode::FileREG, None).unwrap();
    }

    // Create some necessary dirs
    let dirs = ["dev", "proc", "tmp"];
    for dir in dirs {
        root_inode.mkdir_v(dir, InodeMode::FileDIR).unwrap();
    }

<<<<<<< HEAD
    let var_dir = root_inode.mkdir_v("var", InodeMode::FileDIR).unwrap();
    var_dir
        .mkdir_v("tmp", InodeMode::FileDIR)
        .expect("mkdir /var/tmp fail!");
=======
    root_inode
        .mknod_v("lat_sig", InodeMode::FileREG, None)
        .unwrap();
>>>>>>> 62e3d1c8

    let etc_dir = root_inode.mkdir_v("etc", InodeMode::FileDIR).unwrap();
    let musl_dl_path = etc_dir
        .mknod_v("ld-musl-riscv64-sf.path", InodeMode::FileREG, None)
        .expect("mknod /etc/ld-musl-riscv64-sf.path fail!");
    let file = musl_dl_path
        .open(musl_dl_path.clone(), OpenFlags::RDWR)
        .unwrap();
    file.sync_write("/".as_bytes()).unwrap();

    FILE_SYSTEM_MANAGER
        .mount(
            "/dev",
            "udev",
            FsDevice::None,
            FileSystemType::DevTmpFS,
            StatFlags::ST_NOSUID,
        )
        .expect("devfs init fail!");

    FILE_SYSTEM_MANAGER
        .mount(
            "/proc",
            "proc",
            FsDevice::None,
            FileSystemType::Proc,
            StatFlags::ST_NOSUID,
        )
        .expect("procfs init fail!");

    FILE_SYSTEM_MANAGER
        .mount(
            "/tmp",
            "tmp",
            FsDevice::None,
            FileSystemType::TmpFS,
            StatFlags::ST_NOSUID,
        )
        .expect("tmpfs init fail!");
<<<<<<< HEAD

    FILE_SYSTEM_MANAGER
        .mount(
            "/var/tmp",
            "var_tmp",
            FsDevice::None,
            FileSystemType::TmpFS,
            StatFlags::ST_NOSUID,
        )
        .expect("tmpfs init fail!");

    list_rootfs();
=======
>>>>>>> 62e3d1c8
}
pub const AT_FDCWD: isize = -100;

bitflags! {
    /// Open file flags
    pub struct OpenFlags: u32 {
        const APPEND = 1 << 10;
        const ASYNC = 1 << 13;
        const DIRECT = 1 << 14;
        const DSYNC = 1 << 12;
        const EXCL = 1 << 7;
        const NOATIME = 1 << 18;
        const NOCTTY = 1 << 8;
        const NOFOLLOW = 1 << 17;
        const PATH = 1 << 21;
        /// TODO: need to find 1 << 15
        const TEMP = 1 << 15;
        /// Read only
        const RDONLY = 0;
        /// Write only
        const WRONLY = 1 << 0;
        /// Read & Write
        const RDWR = 1 << 1;
        /// Allow create
        const CREATE = 1 << 6;
        /// Clear file and return an empty one
        const TRUNC = 1 << 9;
        /// Directory
        const DIRECTORY = 1 << 16;
        /// Enable the close-on-exec flag for the new file descriptor
        const CLOEXEC = 1 << 19;
        /// When possible, the file is opened in nonblocking mode
        const NONBLOCK = 1 << 11;
    }

    /// fcntl flags
    pub struct FcntlFlags: u32 {
        const FD_CLOEXEC = 1;
        const AT_EMPTY_PATH = 1 << 0;
        const AT_NO_AUTOMOUNT = 1 << 11;
        const AT_SYMLINK_NOFOLLOW = 1 << 8;
        const AT_EACCESS = 1 << 9;
    }

    /// renameat flag
    pub struct Renameat2Flags: u32 {
        /// Go back to renameat
        const RENAME_NONE = 0;
        /// Atomically exchange oldpath and newpath.
        const RENAME_EXCHANGE = 1 << 1;
        /// Don't overwrite newpath of the rename. Return an error if newpath already exists.
        const RENAME_NOREPLACE = 1 << 0;
        /// This operation makes sense only for overlay/union filesystem implementations.
        const RENAME_WHITEOUT = 1 << 2;
    }

    /// faccessat flag
    pub struct FaccessatFlags: u32 {
        const F_OK = 0;
        const R_OK = 1 << 2;
        const W_OK = 1 << 1;
        const X_OK = 1 << 0;
    }
}

impl OpenFlags {
    /// Do not check validity for simplicity
    /// Return (readable, writable)
    pub fn read_write(&self) -> (bool, bool) {
        if self.is_empty() {
            (true, false)
        } else if self.contains(Self::WRONLY) {
            (false, true)
        } else {
            (true, true)
        }
    }
}

impl From<MapPermission> for OpenFlags {
    fn from(perm: MapPermission) -> Self {
        let mut res = OpenFlags::from_bits(0).unwrap();
        if perm.contains(MapPermission::R) && perm.contains(MapPermission::W) {
            res |= OpenFlags::RDWR;
        } else if perm.contains(MapPermission::R) {
            res |= OpenFlags::RDONLY;
        } else if perm.contains(MapPermission::W) {
            res |= OpenFlags::WRONLY;
        }
        res
    }
}

#[allow(unused)]
pub fn print_dir_tree() {
    info!("------------ dir tree: ------------");
    let parent = Arc::clone(&FILE_SYSTEM_MANAGER.root_inode());
    print_dir_recursively(parent, 1);
}

fn print_dir_recursively(inode: Arc<dyn Inode>, level: usize) {
    let children = inode.metadata().inner.lock().children.clone();
    for child in children {
        for _ in 0..level {
            print!("-");
        }
        println!("{}", child.0);
        print_dir_recursively(child.1, level + 1);
    }
}

/// Resolve path at dirfd(except that `path` is absolute path)
pub fn resolve_path(dirfd: isize, path: &str, flags: OpenFlags) -> GeneralRet<Arc<dyn Inode>> {
    let res = path::path_to_inode(dirfd, Some(path));
    let inode = res.0?;
    stack_trace!();
    let path = res.1.unwrap();
    if inode.is_some() {
        return Ok(inode.unwrap());
    }
    if flags.contains(OpenFlags::CREATE) {
        let parent = res.2;
        let parent = match parent {
            Some(parent) => parent,
            None => {
                let parent_path = path::get_parent_dir(&path).unwrap();
                <dyn Inode>::lookup_from_root(&parent_path)
                    .ok()
                    .unwrap()
                    .unwrap()
            }
        };
        let child_name = path::get_name(&path);
        debug!("create file {}", path);
        let res = {
            if flags.contains(OpenFlags::DIRECTORY) {
                parent.mkdir_v(child_name, InodeMode::FileDIR).unwrap()
            } else {
                // TODO dev id
                parent
                    .mknod_v(child_name, InodeMode::FileREG, None)
                    .unwrap()
            }
        };
        Ok(res)
    } else {
        warn!("parent dir {} doesn't exist", path);
        return Err(SyscallErr::ENOENT);
    }
}

pub fn list_rootfs() {
    stack_trace!();
    FILE_SYSTEM_MANAGER.root_inode().load_children();
    for sb in FILE_SYSTEM_MANAGER
        .root_inode()
        .metadata()
        .inner
        .lock()
        .children
        .iter()
    {
        println!("-- {}", sb.0);
    }
}<|MERGE_RESOLUTION|>--- conflicted
+++ resolved
@@ -131,16 +131,13 @@
         root_inode.mkdir_v(dir, InodeMode::FileDIR).unwrap();
     }
 
-<<<<<<< HEAD
     let var_dir = root_inode.mkdir_v("var", InodeMode::FileDIR).unwrap();
     var_dir
         .mkdir_v("tmp", InodeMode::FileDIR)
         .expect("mkdir /var/tmp fail!");
-=======
     root_inode
         .mknod_v("lat_sig", InodeMode::FileREG, None)
         .unwrap();
->>>>>>> 62e3d1c8
 
     let etc_dir = root_inode.mkdir_v("etc", InodeMode::FileDIR).unwrap();
     let musl_dl_path = etc_dir
@@ -180,7 +177,6 @@
             StatFlags::ST_NOSUID,
         )
         .expect("tmpfs init fail!");
-<<<<<<< HEAD
 
     FILE_SYSTEM_MANAGER
         .mount(
@@ -193,8 +189,6 @@
         .expect("tmpfs init fail!");
 
     list_rootfs();
-=======
->>>>>>> 62e3d1c8
 }
 pub const AT_FDCWD: isize = -100;
 
