mod devfs;
pub mod dirent;
pub mod fat32;
mod fd_table;
mod file;
mod file_system;
mod hash_name;
pub mod inode;
// pub mod inode_fat32_tmp;
pub mod fat32_tmp;
pub mod pipe;
mod procfs;
<<<<<<< HEAD
pub mod statfs;
mod stdio;
=======
>>>>>>> a2646c4b
mod testfs;
pub mod posix;

use alloc::string::String;
use alloc::sync::Arc;
// pub use dentry::Dentry;
pub use dirent::Dirent;
pub use dirent::DIRENT_SIZE;
pub use fat32::FAT32FileSystem;
pub use fd_table::FdTable;
pub use file::File;
pub use file_system::FileSystem;
pub use file_system::FileSystemType;
pub use file_system::FILE_SYSTEM_MANAGER;
pub use inode::Inode;
pub use inode::InodeMode;
pub use inode::InodeState;
use log::debug;
use log::info;
<<<<<<< HEAD
pub use statfs::*;
pub use stdio::Stdin;
pub use stdio::Stdout;
pub use uio::*;
pub use utsname::UtsName;
pub use utsname::UTSNAME_SIZE;
=======
use log::warn;
>>>>>>> a2646c4b

use crate::fs::fat32_tmp::ROOT_FS;
use crate::mm::MapPermission;
use crate::processor::current_process;
use crate::stack_trace;
use crate::sync::mutex::SpinNoIrqLock;
use crate::timer::get_time_spec;
use crate::utils::error::SyscallErr;
use crate::utils::error::SyscallRet;
use crate::utils::path;

type Mutex<T> = SpinNoIrqLock<T>;

pub fn init() {
    fat32_tmp::init().expect("fat32 init fail");
    // // first mount root fs
    // testfs::init().expect("testfs init fail");
    // todo!();
    devfs::init().expect("devfs init fail");
}

pub const AT_FDCWD: isize = -100;

bitflags! {
    /// Open file flags
    pub struct OpenFlags: u32 {
        const APPEND = 1 << 10;
        const ASYNC = 1 << 13;
        const DIRECT = 1 << 14;
        const DSYNC = 1 << 12;
        const EXCL = 1 << 7;
        const NOATIME = 1 << 18;
        const NOCTTY = 1 << 8;
        const NOFOLLOW = 1 << 17;
        const PATH = 1 << 21;
        /// TODO: need to find 1 << 15
        const TEMP = 1 << 15;
        /// Read only
        const RDONLY = 0;
        /// Write only
        const WRONLY = 1 << 0;
        /// Read & Write
        const RDWR = 1 << 1;
        /// Allow create
        const CREATE = 1 << 6;
        /// Clear file and return an empty one
        const TRUNC = 1 << 9;
        /// Directory
        const DIRECTORY = 1 << 16;
        /// Enable the close-on-exec flag for the new file descriptor
        const CLOEXEC = 1 << 19;
        /// When possible, the file is opened in nonblocking mode
        const NONBLOCK = 1 << 11;
    }

    /// fcntl flags
    pub struct FcntlFlags: u32 {
        const AT_EMPTY_PATH = 1 << 0;
        const AT_NO_AUTOMOUNT = 1 << 11;
        const AT_SYMLINK_NOFOLLOW = 1 << 8;
        const AT_EACCESS = 1 << 9;
    }

    /// renameat flag
    pub struct Renameat2Flags: u32 {
        /// Go back to renameat
        const RENAME_NONE = 0;
        /// Atomically exchange oldpath and newpath.
        const RENAME_EXCHANGE = 1 << 1;
        /// Don't overwrite newpath of the rename. Return an error if newpath already exists.
        const RENAME_NOREPLACE = 1 << 0;
        /// This operation makes sense only for overlay/union filesystem implementations.
        const RENAME_WHITEOUT = 1 << 2;
    }

    /// faccessat flag
    pub struct FaccessatFlags: u32 {
        const F_OK = 0;
        const R_OK = 1 << 2;
        const W_OK = 1 << 1;
        const X_OK = 1 << 0;
    }
}

impl OpenFlags {
    /// Do not check validity for simplicity
    /// Return (readable, writable)
    pub fn read_write(&self) -> (bool, bool) {
        if self.is_empty() {
            (true, false)
        } else if self.contains(Self::WRONLY) {
            (false, true)
        } else {
            (true, true)
        }
    }
}

impl From<MapPermission> for OpenFlags {
    fn from(perm: MapPermission) -> Self {
        let mut res = OpenFlags::from_bits(0).unwrap();
        if perm.contains(MapPermission::R) && perm.contains(MapPermission::W) {
            res |= OpenFlags::RDWR;
        } else if perm.contains(MapPermission::R) {
            res |= OpenFlags::RDONLY;
        } else if perm.contains(MapPermission::W) {
            res |= OpenFlags::WRONLY;
        }
        res
    }
}

#[allow(unused)]
pub fn print_dir_tree() {
    info!("------------ dir tree: ------------");
    let parent = ROOT_FS.metadata().root_inode.clone().unwrap();
    print_dir_recursively(parent, 1);
}

fn print_dir_recursively(inode: Arc<dyn Inode>, level: usize) {
    let children = inode.metadata().inner.lock().children.clone();
    for child in children {
        for _ in 0..level {
            print!("-");
        }
        println!("{}", child.0);
        print_dir_recursively(child.1, level + 1);
    }
}

pub fn resolve_path(name: &str, flags: OpenFlags) -> Option<Arc<dyn Inode>> {
    debug!("[resolve_path]: name {}, flags {:?}", name, flags);
    let inode = <dyn Inode>::lookup_from_root_tmp(name);
    // inode
    if flags.contains(OpenFlags::CREATE) {
        if inode.is_some() {
            return inode;
        }
        let parent_path = path::get_parent_dir(name).unwrap();
        let parent = <dyn Inode>::lookup_from_root_tmp(&parent_path);
        let child_name = path::get_name(name);
        if let Some(parent) = parent {
            debug!("create file {}", name);
            if flags.contains(OpenFlags::DIRECTORY) {
                parent
                    .mkdir(parent.clone(), child_name, InodeMode::FileDIR)
                    .unwrap();
            } else {
                // TODO dev id
                parent
                    .mknod(parent.clone(), child_name, InodeMode::FileREG, 0)
                    .unwrap();
            }
            let res = <dyn Inode>::lookup_from_root_tmp(name);
            if let Some(inode) = res.as_ref() {
                <dyn Inode>::create_page_cache_if_needed(inode.clone());
            }
            res
        } else {
            warn!("parent dir {} doesn't exist", parent_path);
            return None;
        }
    } else {
        inode
    }
}

/// We should give the absolute path (Or None) to open_file function.
pub fn open_file(absolute_path: Option<String>, flags: u32) -> SyscallRet {
    stack_trace!();
    debug!(
        "[open_file] absolute path: {:?}, flags: {}",
        absolute_path, flags
    );
    let flags = OpenFlags::from_bits(flags).ok_or(SyscallErr::EINVAL)?;
    match absolute_path {
        Some(absolute_path) => {
            debug!("[open_file] file name {}", absolute_path);
            if let Some(inode) = resolve_path(&absolute_path, flags) {
                stack_trace!();
                let mut inner_lock = inode.metadata().inner.lock();
                inner_lock.st_atim = get_time_spec();
                match inner_lock.state {
                    InodeState::Synced => {
                        inner_lock.state = InodeState::DirtyInode;
                    }
                    _ => {}
                }
                debug!(
                    "[open_file] inode ino: {}, name: {}",
                    inode.metadata().ino,
                    inode.metadata().name
                );
                // TODO: add to fs's dirty list
                let fd = current_process().inner_handler(|proc| {
                    let fd = proc.fd_table.alloc_fd();
                    let file = inode.open(inode.clone(), flags)?;

                    proc.fd_table.put(fd, file);
                    Ok(fd)
                })?;
                debug!("[open_file] find fd: {}", fd);
                Ok(fd as isize)
            } else {
                debug!("file {} doesn't exist", absolute_path);
                Err(SyscallErr::ENOENT)
            }
        }
        None => {
            debug!("cannot find the file, absolute_path is none");
            Err(SyscallErr::ENOENT)
        }
    }
}<|MERGE_RESOLUTION|>--- conflicted
+++ resolved
@@ -9,14 +9,9 @@
 // pub mod inode_fat32_tmp;
 pub mod fat32_tmp;
 pub mod pipe;
+pub mod posix;
 mod procfs;
-<<<<<<< HEAD
-pub mod statfs;
-mod stdio;
-=======
->>>>>>> a2646c4b
 mod testfs;
-pub mod posix;
 
 use alloc::string::String;
 use alloc::sync::Arc;
@@ -34,16 +29,7 @@
 pub use inode::InodeState;
 use log::debug;
 use log::info;
-<<<<<<< HEAD
-pub use statfs::*;
-pub use stdio::Stdin;
-pub use stdio::Stdout;
-pub use uio::*;
-pub use utsname::UtsName;
-pub use utsname::UTSNAME_SIZE;
-=======
 use log::warn;
->>>>>>> a2646c4b
 
 use crate::fs::fat32_tmp::ROOT_FS;
 use crate::mm::MapPermission;
