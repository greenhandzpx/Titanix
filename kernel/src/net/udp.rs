--- conflicted
+++ resolved
@@ -19,11 +19,7 @@
     utils::error::{GeneralRet, SyscallErr, SyscallRet},
 };
 
-<<<<<<< HEAD
-use super::{config::NET_INTERFACE, Mutex, MAX_BUFFER_SIZE, SHUT_RD};
-=======
 use super::{address::SocketAddrv4, config::NET_INTERFACE, Mutex, MAX_BUFFER_SIZE};
->>>>>>> a59b477b
 
 const UDP_PACKET_SIZE: usize = 1472;
 const MAX_PACKET: usize = MAX_BUFFER_SIZE / UDP_PACKET_SIZE;
