--- conflicted
+++ resolved
@@ -24,23 +24,6 @@
     wire::{IpEndpoint, IpListenEndpoint},
 };
 
-<<<<<<< HEAD
-use crate::{
-    fs::{File, FileMeta, OpenFlags},
-    net::SHUT_WR,
-    processor::{current_task, SumGuard},
-    sync::Event,
-    timer::timeout_task::ksleep,
-    utils::{
-        async_tools::{Select2Futures, SelectOutput},
-        error::{GeneralRet, SyscallErr, SyscallRet},
-    },
-};
-
-use super::{address::SocketAddrv4, config::NET_INTERFACE, Mutex, MAX_BUFFER_SIZE};
-
-=======
->>>>>>> 9c66b77b
 pub struct UdpSocket {
     inner: Mutex<UdpSocketInner>,
     socket_handler: SocketHandle,
@@ -157,11 +140,6 @@
     }
 }
 
-<<<<<<< HEAD
-    pub fn shutdown(&self, how: u32) -> GeneralRet<()> {
-        log::info!("[UdpSocket::shutdown] how {}", how);
-        Ok(())
-=======
 impl UdpSocket {
     pub fn new() -> Self {
         let tx_buf = socket::udp::PacketBuffer::new(
@@ -188,7 +166,6 @@
                 crate::fs::InodeMode::FileSOCK,
             ),
         }
->>>>>>> 9c66b77b
     }
 }
 
