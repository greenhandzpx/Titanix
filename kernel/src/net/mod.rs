use core::{
    mem,
    slice::{self},
};

use alloc::{collections::BTreeMap, string::ToString, sync::Arc};
use smoltcp::wire::{IpAddress, IpEndpoint, IpListenEndpoint};

use crate::{
    fs::{tmpfs::inode::TmpInode, Fd, File, Inode, InodeMode, OpenFlags},
    mm::user_check::UserCheck,
    processor::{current_process, SumGuard},
    stack_trace,
    utils::{
        error::{GeneralRet, SyscallErr, SyscallRet},
        random::RNG,
    },
};

use self::{
    address::{SocketAddrv4, SocketAddrv6},
    tcp::TcpSocket,
    udp::UdpSocket,
};

pub mod address;
pub mod config;
mod tcp;
mod udp;

pub use tcp::TCP_MSS;

/// domain
pub const AF_UNIX: u16 = 1;
pub const AF_INET: u16 = 2;
pub const AF_INET6: u16 = 10;

bitflags! {
    /// socket type
    pub struct SocketType: u32 {
        /// for TCP
        const SOCK_STREAM = 1 << 0;
        /// for UDP
        const SOCK_DGRAM = 1 << 1;
        /// unused now
        const SOCK_CLOEXEC = 1 << 19;
    }
}

pub const MAX_BUFFER_SIZE: usize = (1 << 16) - 1;

pub enum Socket {
    TcpSocket(TcpSocket),
    UdpSocket(UdpSocket),
}

impl Socket {
    pub fn new(domain: u32, socket_type: u32) -> GeneralRet<usize> {
        match domain as u16 {
            AF_INET | AF_INET6 => {
                let socket_type = SocketType::from_bits(socket_type).ok_or(SyscallErr::EINVAL)?;
                if socket_type.contains(SocketType::SOCK_DGRAM) {
                    let socket = UdpSocket::new();
                    let socket = Arc::new(Socket::UdpSocket(socket));
                    current_process().inner_handler(|proc| {
                        let fd = proc.fd_table.alloc_fd()?;
                        proc.fd_table.put(fd, socket.clone());
                        proc.socket_table.insert(fd, socket);
                        Ok(fd)
                    })
                } else if socket_type.contains(SocketType::SOCK_STREAM) {
                    let socket = TcpSocket::new();
                    let socket = Arc::new(Socket::TcpSocket(socket));
                    current_process().inner_handler(|proc| {
                        let fd = proc.fd_table.alloc_fd()?;
                        proc.fd_table.put(fd, socket.clone());
                        proc.socket_table.insert(fd, socket);
                        Ok(fd)
                    })
                } else {
                    Err(SyscallErr::EINVAL)
                }
            }
            AF_UNIX => {
                let tmp_inde = Arc::new(TmpInode::new(
                    None,
                    &unsafe { RNG.positive_u32().to_string() },
                    InodeMode::FileREG,
                ));
                let tmp_file = tmp_inde.open(tmp_inde.clone(), OpenFlags::RDWR)?;
                current_process().inner_handler(|proc| {
                    let fd = proc.fd_table.alloc_fd()?;
                    proc.fd_table.put(fd, tmp_file.clone());
                    // proc.socket_table.insert(fd, socket);
                    Ok(fd)
                })
            }
            _ => Err(SyscallErr::EINVAL),
        }
    }
}

impl Socket {
    fn fill_with_endpoint(endpoint: IpEndpoint, addr: usize, addrlen: usize) -> SyscallRet {
        match endpoint.addr {
            IpAddress::Ipv4(_) => {
                let len = mem::size_of::<u16>() + mem::size_of::<SocketAddrv4>();
                UserCheck::new().check_writable_slice(addr as *mut u8, len)?;
                UserCheck::new().check_writable_slice(addrlen as *mut u8, mem::size_of::<u32>())?;
                let addr_buf = unsafe { slice::from_raw_parts_mut(addr as *mut u8, len) };
                SocketAddrv4::from(endpoint).fill(addr_buf, addrlen);
            }
            IpAddress::Ipv6(_) => {
                let len = mem::size_of::<u16>() + mem::size_of::<SocketAddrv6>();
                UserCheck::new().check_writable_slice(addr as *mut u8, len)?;
                UserCheck::new().check_writable_slice(addrlen as *mut u8, mem::size_of::<u32>())?;
                let addr_buf = unsafe { slice::from_raw_parts_mut(addr as *mut u8, len) };
                SocketAddrv6::from(endpoint).fill(addr_buf, addrlen);
            }
        }
        Ok(0)
    }
    pub fn addr(&self, addr: usize, addrlen: usize) -> SyscallRet {
        stack_trace!();
        let _sum_guard = SumGuard::new();
        let local_endpoint = match *self {
            Socket::TcpSocket(ref socket) => socket.addr(),
            Socket::UdpSocket(ref socket) => socket.addr(),
        };
        Self::fill_with_endpoint(local_endpoint, addr, addrlen)
    }
    pub fn peer_addr(&self, addr: usize, addrlen: usize) -> SyscallRet {
        stack_trace!();
        let _sum_guard = SumGuard::new();
        let remote_endpoint = match *self {
            Socket::TcpSocket(ref socket) => socket.peer_addr(),
            Socket::UdpSocket(ref socket) => socket.peer_addr(),
        };
        if remote_endpoint.is_none() {
            return Err(SyscallErr::ENOTCONN);
        }
        Self::fill_with_endpoint(remote_endpoint.unwrap(), addr, addrlen)
    }
    pub fn bind(&self, addr_buf: &[u8]) -> SyscallRet {
        stack_trace!();
        let _sum_guard = SumGuard::new();
        let family = u16::from_ne_bytes(addr_buf[0..2].try_into().expect("family size wrong"));
        log::info!("[Socket::bind] addr family {}", family);
        let endpoint = match family {
            AF_INET => {
                let ipv4 = SocketAddrv4::new(addr_buf);
                IpListenEndpoint::from(ipv4)
            }
            AF_INET6 => {
                let ipv6 = SocketAddrv6::new(addr_buf);
                IpListenEndpoint::from(ipv6)
            }
            _ => return Err(SyscallErr::EINVAL),
        };
        match *self {
            Self::TcpSocket(ref socket) => socket.bind(endpoint),
            Self::UdpSocket(ref socket) => socket.bind(endpoint),
        }
    }
    pub fn listen(&self) -> SyscallRet {
        stack_trace!();
        match *self {
            Socket::TcpSocket(ref socket) => socket.listen(),
            Socket::UdpSocket(_) => Err(SyscallErr::EOPNOTSUPP),
        }
    }

    pub async fn accept(&self, addr: usize, addrlen: usize) -> SyscallRet {
        stack_trace!();
        let (new_socket, peer_addr) = match *self {
            Socket::TcpSocket(ref socket) => {
                let peer_addr = socket.accept().await?;
                log::info!("[Socket::accept] get peer_addr: {:?}", peer_addr);
                let new_socket = TcpSocket::new();
                new_socket.bind(
                    peer_addr
                        .try_into()
                        .expect("cannot convert to ListenEndpoint"),
                )?;
                let new_socket = Socket::TcpSocket(new_socket);
                (new_socket, peer_addr)
            }
            Socket::UdpSocket(_) => {
                return Err(SyscallErr::EOPNOTSUPP);
            }
        };
        let _sum_guard = SumGuard::new();
        stack_trace!();
        match peer_addr.addr {
            IpAddress::Ipv4(_) => {
                let peer_addr = SocketAddrv4::from(peer_addr);
                if addr != 0 {
                    let len = mem::size_of::<SocketAddrv4>() + mem::size_of::<u16>();
                    UserCheck::new().check_writable_slice(addr as *mut u8, len)?;
                    UserCheck::new()
                        .check_writable_slice(addrlen as *mut u8, mem::size_of::<u32>())?;
                    let addr = unsafe { slice::from_raw_parts_mut(addr as *mut u8, len) };
                    peer_addr.fill(addr, addrlen);
                }
            }
            IpAddress::Ipv6(_) => {
                let peer_addr = SocketAddrv6::from(peer_addr);
                if addr != 0 {
                    let len = mem::size_of::<SocketAddrv6>() + mem::size_of::<u16>();
                    UserCheck::new().check_writable_slice(addr as *mut u8, len)?;
                    UserCheck::new()
                        .check_writable_slice(addrlen as *mut u8, mem::size_of::<u32>())?;
                    let addr = unsafe { slice::from_raw_parts_mut(addr as *mut u8, len) };
                    peer_addr.fill(addr, addrlen);
                }
            }
        }
        stack_trace!();
        let new_socket = Arc::new(new_socket);
        stack_trace!();
        current_process().inner_handler(|proc| {
            let fd = proc.fd_table.alloc_fd()?;
            proc.fd_table.put(fd, new_socket.clone());
            proc.socket_table.insert(fd, new_socket);
            Ok(fd)
        })
    }

    pub async fn connect(&self, addr_buf: &[u8]) -> SyscallRet {
        stack_trace!();
        let _sum_guard = SumGuard::new();
        let family = u16::from_ne_bytes(addr_buf[0..2].try_into().expect("family size wrong"));
        log::info!("[Socket::connect] addr family {}", family);
        let endpoint = match family {
            AF_INET => {
                let ipv4 = SocketAddrv4::new(addr_buf);
                IpEndpoint::from(ipv4)
            }
            AF_INET6 => {
                let ipv6 = SocketAddrv6::new(addr_buf);
                IpEndpoint::from(ipv6)
            }
            _ => return Err(SyscallErr::EINVAL),
        };
<<<<<<< HEAD
        log::info!("[Socket::connect] remote: {:?}", endpoint);
=======
        log::info!("[Socket::connect] get udp remote endpoint: {:?}", endpoint);
>>>>>>> 64c04b8c
        match *self {
            Socket::TcpSocket(ref socket) => socket.connect(endpoint).await,
            Socket::UdpSocket(ref socket) => socket.connect(endpoint).await,
        }
    }

    pub fn recv_buf_size(&self) -> usize {
        match *self {
            Socket::TcpSocket(ref socket) => socket.recv_buf_size(),
            Socket::UdpSocket(ref socket) => socket.recv_buf_size(),
        }
    }
    pub fn send_buf_size(&self) -> usize {
        match *self {
            Socket::TcpSocket(ref socket) => socket.send_buf_size(),
            Socket::UdpSocket(ref socket) => socket.send_buf_size(),
        }
    }
    pub fn set_recv_buf_size(&self, size: usize) {
        match *self {
            Socket::TcpSocket(ref socket) => socket.set_recv_buf_size(size),
            Socket::UdpSocket(ref socket) => socket.set_recv_buf_size(size),
        }
    }
    pub fn set_send_buf_size(&self, size: usize) {
        match *self {
            Socket::TcpSocket(ref socket) => socket.set_send_buf_size(size),
            Socket::UdpSocket(ref socket) => socket.set_send_buf_size(size),
        }
    }
}

impl File for Socket {
    fn read<'a>(&'a self, buf: &'a mut [u8]) -> crate::utils::error::AsyscallRet {
        match *self {
            Socket::TcpSocket(ref socket) => socket.read(buf),
            Socket::UdpSocket(ref socket) => socket.read(buf),
        }
    }

    fn write<'a>(&'a self, buf: &'a [u8]) -> crate::utils::error::AsyscallRet {
        match *self {
            Socket::TcpSocket(ref socket) => socket.write(buf),
            Socket::UdpSocket(ref socket) => socket.write(buf),
        }
    }

    fn metadata(&self) -> &crate::fs::FileMeta {
        match *self {
            Socket::TcpSocket(ref socket) => socket.metadata(),
            Socket::UdpSocket(ref socket) => socket.metadata(),
        }
    }

    fn flags(&self) -> crate::fs::OpenFlags {
        match *self {
            Socket::TcpSocket(ref socket) => socket.flags(),
            Socket::UdpSocket(ref socket) => socket.flags(),
        }
    }

    fn pollin(&self, waker: Option<core::task::Waker>) -> GeneralRet<bool> {
        match *self {
            Socket::TcpSocket(ref socket) => socket.pollin(waker),
            Socket::UdpSocket(ref socket) => socket.pollin(waker),
        }
    }

    fn pollout(&self, waker: Option<core::task::Waker>) -> GeneralRet<bool> {
        match *self {
            Socket::TcpSocket(ref socket) => socket.pollout(waker),
            Socket::UdpSocket(ref socket) => socket.pollout(waker),
        }
    }
}

pub struct SocketTable(BTreeMap<Fd, Arc<Socket>>);

impl SocketTable {
    pub const fn new() -> Self {
        Self(BTreeMap::new())
    }
    pub fn insert(&mut self, key: Fd, value: Arc<Socket>) {
        self.0.insert(key, value);
    }
    pub fn get_ref(&self, fd: Fd) -> Option<&Arc<Socket>> {
        self.0.get(&fd)
    }
}

// pub trait SocketOp {
//     fn bind() {}
//     fn connect() {}
//     fn accept() {}
// }<|MERGE_RESOLUTION|>--- conflicted
+++ resolved
@@ -242,11 +242,7 @@
             }
             _ => return Err(SyscallErr::EINVAL),
         };
-<<<<<<< HEAD
         log::info!("[Socket::connect] remote: {:?}", endpoint);
-=======
-        log::info!("[Socket::connect] get udp remote endpoint: {:?}", endpoint);
->>>>>>> 64c04b8c
         match *self {
             Socket::TcpSocket(ref socket) => socket.connect(endpoint).await,
             Socket::UdpSocket(ref socket) => socket.connect(endpoint).await,
