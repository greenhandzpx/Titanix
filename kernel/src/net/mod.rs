use core::{
    mem,
    slice::{self},
};

use alloc::{collections::BTreeMap, sync::Arc};
use smoltcp::wire::{IpAddress, IpEndpoint, IpListenEndpoint};

<<<<<<< HEAD
use crate::fs::{Fd, File};
=======
use crate::{
    fs::{Fd, File},
    mm::user_check::UserCheck,
    processor::{current_process, SumGuard},
    stack_trace,
    utils::error::{GeneralRet, SyscallErr, SyscallRet},
};
>>>>>>> d076c515

use self::{
    address::{SocketAddrv4, SocketAddrv6},
    tcp::TcpSocket,
    udp::UdpSocket,
};

pub mod address;
mod config;
mod tcp;
mod udp;

pub use tcp::TCP_MSS;

/// domain
pub const AF_INET: u16 = 2;
pub const AF_INET6: u16 = 10;

bitflags! {
    /// socket type
    pub struct SocketType: u32 {
        /// for TCP
        const SOCK_STREAM = 1 << 0;
        /// for UDP
        const SOCK_DGRAM = 1 << 1;
        /// unused now
        const SOCK_CLOEXEC = 1 << 19;
    }
}

pub const MAX_BUFFER_SIZE: usize = (1 << 16) - 1;

pub enum Socket {
    TcpSocket(TcpSocket),
    UdpSocket(UdpSocket),
}

<<<<<<< HEAD
impl File for Socket {
    fn read<'a>(&'a self, buf: &'a mut [u8]) -> crate::utils::error::AsyscallRet {
        todo!()
        // match *self {
        //     Socket::TcpSocket(socket) => todo!(),
        //     Socket::UdpSocket(_) => todo!(),
        // }
    }

    fn write<'a>(&'a self, buf: &'a [u8]) -> crate::utils::error::AsyscallRet {
        todo!()
    }

    fn metadata(&self) -> &crate::fs::FileMeta {
        todo!()
    }

    fn flags(&self) -> crate::fs::OpenFlags {
        todo!()
=======
impl Socket {
    pub fn new(domain: u32, socket_type: u32) -> GeneralRet<usize> {
        match domain as u16 {
            AF_INET | AF_INET6 => {
                let socket_type = SocketType::from_bits(socket_type).ok_or(SyscallErr::EINVAL)?;
                if socket_type.contains(SocketType::SOCK_DGRAM) {
                    let socket = UdpSocket::new();
                    let socket = Arc::new(Socket::UdpSocket(socket));
                    current_process().inner_handler(|proc| {
                        let fd = proc.fd_table.alloc_fd()?;
                        proc.fd_table.put(fd, socket.clone());
                        proc.socket_table.insert(fd, socket);
                        Ok(fd)
                    })
                } else if socket_type.contains(SocketType::SOCK_STREAM) {
                    let socket = TcpSocket::new();
                    let socket = Arc::new(Socket::TcpSocket(socket));
                    current_process().inner_handler(|proc| {
                        let fd = proc.fd_table.alloc_fd()?;
                        proc.fd_table.put(fd, socket.clone());
                        proc.socket_table.insert(fd, socket);
                        Ok(fd)
                    })
                } else {
                    Err(SyscallErr::EINVAL)
                }
            }
            _ => Err(SyscallErr::EINVAL),
        }
    }
}

impl Socket {
    fn fill_with_endpoint(endpoint: IpEndpoint, addr: usize, addrlen: usize) -> SyscallRet {
        match endpoint.addr {
            IpAddress::Ipv4(_) => {
                let len = mem::size_of::<u16>() + mem::size_of::<SocketAddrv4>();
                UserCheck::new().check_writable_slice(addr as *mut u8, len)?;
                UserCheck::new().check_writable_slice(addrlen as *mut u8, mem::size_of::<u32>())?;
                let addr_buf = unsafe { slice::from_raw_parts_mut(addr as *mut u8, len) };
                SocketAddrv4::from(endpoint).fill(addr_buf, addrlen);
            }
            IpAddress::Ipv6(_) => {
                let len = mem::size_of::<u16>() + mem::size_of::<SocketAddrv6>();
                UserCheck::new().check_writable_slice(addr as *mut u8, len)?;
                UserCheck::new().check_writable_slice(addrlen as *mut u8, mem::size_of::<u32>())?;
                let addr_buf = unsafe { slice::from_raw_parts_mut(addr as *mut u8, len) };
                SocketAddrv6::from(endpoint).fill(addr_buf, addrlen);
            }
        }
        Ok(0)
    }
    pub fn addr(&self, addr: usize, addrlen: usize) -> SyscallRet {
        stack_trace!();
        let _sum_guard = SumGuard::new();
        let local_endpoint = match *self {
            Socket::TcpSocket(ref socket) => socket.addr(),
            Socket::UdpSocket(ref socket) => socket.addr(),
        };
        Self::fill_with_endpoint(local_endpoint, addr, addrlen)
    }
    pub fn peer_addr(&self, addr: usize, addrlen: usize) -> SyscallRet {
        stack_trace!();
        let _sum_guard = SumGuard::new();
        let remote_endpoint = match *self {
            Socket::TcpSocket(ref socket) => socket.peer_addr(),
            Socket::UdpSocket(ref socket) => socket.peer_addr(),
        };
        if remote_endpoint.is_none() {
            return Err(SyscallErr::ENOTCONN);
        }
        Self::fill_with_endpoint(remote_endpoint.unwrap(), addr, addrlen)
    }
    pub fn bind(&self, addr_buf: &[u8]) -> SyscallRet {
        stack_trace!();
        let _sum_guard = SumGuard::new();
        let family = u16::from_ne_bytes(addr_buf[0..2].try_into().expect("family size wrong"));
        log::info!("[sys_bind] addr family {}", family);
        let endpoint = match family {
            AF_INET => {
                let ipv4 = SocketAddrv4::new(addr_buf);
                IpListenEndpoint::from(ipv4)
            }
            AF_INET6 => {
                let ipv6 = SocketAddrv6::new(addr_buf);
                IpListenEndpoint::from(ipv6)
            }
            _ => return Err(SyscallErr::EINVAL),
        };
        match *self {
            Self::TcpSocket(ref socket) => socket.bind(endpoint),
            Self::UdpSocket(ref socket) => socket.bind(endpoint),
        }
    }

    pub fn listen(&self) -> SyscallRet {
        stack_trace!();
        match *self {
            Socket::TcpSocket(ref socket) => socket.listen(),
            Socket::UdpSocket(_) => Err(SyscallErr::EOPNOTSUPP),
        }
    }

    pub async fn accept(&self, addr: usize, addrlen: usize) -> SyscallRet {
        stack_trace!();
        let (new_socket, peer_addr) = match *self {
            Socket::TcpSocket(ref socket) => {
                let peer_addr = socket.accept().await?;
                log::debug!("[Socket::accept] get peer_addr: {:?}", peer_addr);
                let new_socket = TcpSocket::new();
                new_socket.bind(
                    peer_addr
                        .try_into()
                        .expect("cannot convert to ListenEndpoint"),
                )?;
                let new_socket = Socket::TcpSocket(new_socket);
                (new_socket, peer_addr)
            }
            Socket::UdpSocket(_) => {
                return Err(SyscallErr::EOPNOTSUPP);
            }
        };
        let _sum_guard = SumGuard::new();
        stack_trace!();
        match peer_addr.addr {
            IpAddress::Ipv4(_) => {
                let peer_addr = SocketAddrv4::from(peer_addr);
                if addr != 0 {
                    let len = mem::size_of::<SocketAddrv4>() + mem::size_of::<u16>();
                    UserCheck::new().check_writable_slice(addr as *mut u8, len)?;
                    UserCheck::new()
                        .check_writable_slice(addrlen as *mut u8, mem::size_of::<u32>())?;
                    let addr = unsafe { slice::from_raw_parts_mut(addr as *mut u8, len) };
                    peer_addr.fill(addr, addrlen);
                }
            }
            IpAddress::Ipv6(_) => {
                let peer_addr = SocketAddrv6::from(peer_addr);
                if addr != 0 {
                    let len = mem::size_of::<SocketAddrv6>() + mem::size_of::<u16>();
                    UserCheck::new().check_writable_slice(addr as *mut u8, len)?;
                    UserCheck::new()
                        .check_writable_slice(addrlen as *mut u8, mem::size_of::<u32>())?;
                    let addr = unsafe { slice::from_raw_parts_mut(addr as *mut u8, len) };
                    peer_addr.fill(addr, addrlen);
                }
            }
        }
        stack_trace!();
        let new_socket = Arc::new(new_socket);
        stack_trace!();
        current_process().inner_handler(|proc| {
            let fd = proc.fd_table.alloc_fd()?;
            proc.fd_table.put(fd, new_socket.clone());
            proc.socket_table.insert(fd, new_socket);
            Ok(fd)
        })
    }

    pub async fn connect(&self, addr_buf: &[u8]) -> SyscallRet {
        stack_trace!();
        let _sum_guard = SumGuard::new();
        let family = u16::from_ne_bytes(addr_buf[0..2].try_into().expect("family size wrong"));
        log::info!("[sys_connect] addr family {}", family);
        let endpoint = match family {
            AF_INET => {
                let ipv4 = SocketAddrv4::new(addr_buf);
                IpEndpoint::from(ipv4)
            }
            AF_INET6 => {
                let ipv6 = SocketAddrv6::new(addr_buf);
                IpEndpoint::from(ipv6)
            }
            _ => return Err(SyscallErr::EINVAL),
        };
        match *self {
            Socket::TcpSocket(ref socket) => socket.connect(endpoint).await,
            Socket::UdpSocket(ref socket) => socket.connect(endpoint).await,
        }
    }

    pub fn recv_buf_size(&self) -> usize {
        match *self {
            Socket::TcpSocket(ref socket) => socket.recv_buf_size(),
            Socket::UdpSocket(ref socket) => socket.recv_buf_size(),
        }
    }
    pub fn send_buf_size(&self) -> usize {
        match *self {
            Socket::TcpSocket(ref socket) => socket.send_buf_size(),
            Socket::UdpSocket(ref socket) => socket.send_buf_size(),
        }
    }
    pub fn set_recv_buf_size(&self, size: usize) {
        match *self {
            Socket::TcpSocket(ref socket) => socket.set_recv_buf_size(size),
            Socket::UdpSocket(ref socket) => socket.set_recv_buf_size(size),
        }
    }
    pub fn set_send_buf_size(&self, size: usize) {
        match *self {
            Socket::TcpSocket(ref socket) => socket.set_send_buf_size(size),
            Socket::UdpSocket(ref socket) => socket.set_send_buf_size(size),
        }
    }
}

impl File for Socket {
    fn read<'a>(&'a self, buf: &'a mut [u8]) -> crate::utils::error::AsyscallRet {
        match *self {
            Socket::TcpSocket(ref socket) => socket.read(buf),
            Socket::UdpSocket(ref _socket) => todo!(),
        }
    }

    fn write<'a>(&'a self, buf: &'a [u8]) -> crate::utils::error::AsyscallRet {
        match *self {
            Socket::TcpSocket(ref socket) => socket.write(buf),
            Socket::UdpSocket(ref _socket) => todo!(),
        }
    }

    fn metadata(&self) -> &crate::fs::FileMeta {
        match *self {
            Socket::TcpSocket(ref socket) => socket.metadata(),
            Socket::UdpSocket(ref socket) => socket.metadata(),
        }
    }

    fn flags(&self) -> crate::fs::OpenFlags {
        match *self {
            Socket::TcpSocket(ref socket) => socket.flags(),
            Socket::UdpSocket(ref _socket) => todo!(),
        }
    }

    fn pollin(&self, waker: Option<core::task::Waker>) -> GeneralRet<bool> {
        match *self {
            Socket::TcpSocket(ref socket) => socket.pollin(waker),
            Socket::UdpSocket(ref socket) => socket.pollin(waker),
        }
    }

    fn pollout(&self, waker: Option<core::task::Waker>) -> GeneralRet<bool> {
        match *self {
            Socket::TcpSocket(ref socket) => socket.pollout(waker),
            Socket::UdpSocket(ref socket) => socket.pollout(waker),
        }
>>>>>>> d076c515
    }
}

pub struct SocketTable(BTreeMap<Fd, Arc<Socket>>);

impl SocketTable {
    pub const fn new() -> Self {
        Self(BTreeMap::new())
    }
    pub fn insert(&mut self, key: Fd, value: Arc<Socket>) {
        self.0.insert(key, value);
    }
    pub fn get_ref(&self, fd: Fd) -> Option<&Arc<Socket>> {
        self.0.get(&fd)
    }
}

// pub trait SocketOp {
//     fn bind() {}
//     fn connect() {}
//     fn accept() {}
// }<|MERGE_RESOLUTION|>--- conflicted
+++ resolved
@@ -6,9 +6,6 @@
 use alloc::{collections::BTreeMap, sync::Arc};
 use smoltcp::wire::{IpAddress, IpEndpoint, IpListenEndpoint};
 
-<<<<<<< HEAD
-use crate::fs::{Fd, File};
-=======
 use crate::{
     fs::{Fd, File},
     mm::user_check::UserCheck,
@@ -16,7 +13,6 @@
     stack_trace,
     utils::error::{GeneralRet, SyscallErr, SyscallRet},
 };
->>>>>>> d076c515
 
 use self::{
     address::{SocketAddrv4, SocketAddrv6},
@@ -54,27 +50,6 @@
     UdpSocket(UdpSocket),
 }
 
-<<<<<<< HEAD
-impl File for Socket {
-    fn read<'a>(&'a self, buf: &'a mut [u8]) -> crate::utils::error::AsyscallRet {
-        todo!()
-        // match *self {
-        //     Socket::TcpSocket(socket) => todo!(),
-        //     Socket::UdpSocket(_) => todo!(),
-        // }
-    }
-
-    fn write<'a>(&'a self, buf: &'a [u8]) -> crate::utils::error::AsyscallRet {
-        todo!()
-    }
-
-    fn metadata(&self) -> &crate::fs::FileMeta {
-        todo!()
-    }
-
-    fn flags(&self) -> crate::fs::OpenFlags {
-        todo!()
-=======
 impl Socket {
     pub fn new(domain: u32, socket_type: u32) -> GeneralRet<usize> {
         match domain as u16 {
@@ -323,7 +298,6 @@
             Socket::TcpSocket(ref socket) => socket.pollout(waker),
             Socket::UdpSocket(ref socket) => socket.pollout(waker),
         }
->>>>>>> d076c515
     }
 }
 
