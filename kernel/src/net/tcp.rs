use core::{future::Future, task::Poll};

use alloc::{boxed::Box, vec};
use log::{debug, info};
use managed::ManagedSlice;
use smoltcp::{
    iface::SocketHandle,
    socket::{self, tcp},
    wire::{IpAddress, IpEndpoint, IpListenEndpoint},
};

use crate::{
    fs::{File, FileMeta, OpenFlags},
    net::{config::NET_INTERFACE, MAX_BUFFER_SIZE, SHUT_RD},
    process::thread,
    processor::{current_task, SumGuard},
    sync::Event,
    utils::{
        async_tools::{Select2Futures, SelectOutput},
        error::{GeneralRet, SyscallErr, SyscallRet},
        random::RNG,
    },
};

use super::Mutex;

pub const TCP_MSS: u32 = 32768;
pub struct TcpSocket {
    inner: Mutex<TcpSocketInner>,
    mss: u32,
    socket_handler: SocketHandle,
    file_meta: FileMeta,
}

#[allow(unused)]
struct TcpSocketInner {
    local_endpoint: IpListenEndpoint,
    recvbuf_size: usize,
    sendbuf_size: usize,
    // TODO: add more
}

impl TcpSocket {
    pub fn new() -> Self {
        let tx_buf = socket::tcp::SocketBuffer::new(vec![0 as u8; MAX_BUFFER_SIZE]);
        let rx_buf = socket::tcp::SocketBuffer::new(vec![0 as u8; MAX_BUFFER_SIZE]);
        let socket = socket::tcp::Socket::new(rx_buf, tx_buf);
        let socket_handler = NET_INTERFACE.add_socket(socket);
        log::info!("[TcpSocket::new] new {}", socket_handler);
        NET_INTERFACE.poll();
        Self {
            socket_handler,
            mss: TCP_MSS,
            inner: Mutex::new(TcpSocketInner {
                local_endpoint: IpListenEndpoint {
                    addr: None,
                    port: unsafe { RNG.positive_u32() as u16 },
                },
                recvbuf_size: MAX_BUFFER_SIZE,
                sendbuf_size: MAX_BUFFER_SIZE,
            }),
            file_meta: FileMeta::new(OpenFlags::CLOEXEC | OpenFlags::RDWR),
        }
    }
    pub fn is_ipv4(&self) -> bool {
        let inner = self.inner.lock();
        match inner.local_endpoint.addr.unwrap() {
            IpAddress::Ipv4(_) => true,
            IpAddress::Ipv6(_) => false,
        }
    }

    pub fn recv_buf_size(&self) -> usize {
        self.inner.lock().recvbuf_size
    }
    pub fn set_recv_buf_size(&self, size: usize) {
        self.inner.lock().recvbuf_size = size;
    }
    pub fn send_buf_size(&self) -> usize {
        self.inner.lock().sendbuf_size
    }
    pub fn set_send_buf_size(&self, size: usize) {
        self.inner.lock().sendbuf_size = size;
    }

    pub fn addr(&self) -> IpEndpoint {
        let local = self.inner.lock().local_endpoint.clone();
        let addr = if local.addr.is_none() {
            IpAddress::v4(127, 0, 0, 1)
        } else {
            local.addr.unwrap()
        };
        IpEndpoint::new(addr, local.port)
    }

    pub fn peer_addr(&self) -> Option<IpEndpoint> {
        NET_INTERFACE.poll();
        let ret = NET_INTERFACE.tcp_socket(self.socket_handler, |socket| socket.remote_endpoint());
        NET_INTERFACE.poll();
        ret
    }

    pub fn bind(&self, addr: IpListenEndpoint) -> SyscallRet {
        info!("[Tcp::bind] bind to: {:?}", addr);
        self.inner.lock().local_endpoint = addr;
        Ok(0)
    }

    pub fn listen(&self) -> SyscallRet {
        let local = self.inner.lock().local_endpoint;
        info!("[Tcp::listen] listening: {:?}", local);
        NET_INTERFACE.poll();
        NET_INTERFACE.tcp_socket(self.socket_handler, |socket| {
            socket.listen(local).ok().ok_or(SyscallErr::EADDRINUSE)
        })?;
        NET_INTERFACE.poll();
        Ok(0)
    }

    /// TODO: change to future
    pub async fn accept(&self) -> GeneralRet<IpEndpoint> {
        loop {
            NET_INTERFACE.poll();
            if let Some(ip_endpoint) = NET_INTERFACE.tcp_socket(self.socket_handler, |socket| {
                if !socket.is_open() {
                    log::info!("[Tcp::accept] this socket is not open");
                    return Err(SyscallErr::EINVAL);
                }
                if socket.remote_endpoint().is_none() {
                    log::debug!("[Tcp::accept] remote is none");
                    return Ok(None);
                } else {
                    return Ok(Some(socket.remote_endpoint().unwrap()));
                }
            })? {
                NET_INTERFACE.poll();
                return Ok(ip_endpoint);
            } else {
                NET_INTERFACE.poll();
                thread::yield_now().await;
            }
        }
    }

    pub async fn connect(&self, remote_endpoint: IpEndpoint) -> SyscallRet {
        loop {
            NET_INTERFACE.poll();
            let local = self.inner.lock().local_endpoint;
            debug!(
                "[Tcp::connect] local: {:?}, remote: {:?}",
                local, remote_endpoint
            );
            let ret = NET_INTERFACE.inner_handler(|inner| {
                inner
                    .sockets
                    .get_mut::<tcp::Socket>(self.socket_handler)
                    .connect(inner.iface.context(), remote_endpoint, local)
            });
            NET_INTERFACE.poll();
            if ret.is_err() {
                debug!("[Tcp::connect] connect ret: {:?}", ret.err().unwrap());
                thread::yield_now().await;
            } else {
                return Ok(0);
            }
        }
    }

    pub fn shutdown(&self, how: u32) -> GeneralRet<()> {
        log::info!("[TcpSocket::shutdown] how {}", how);
        NET_INTERFACE.tcp_socket(self.socket_handler, |socket| match how {
            SHUT_RD => socket.abort(),
            _ => socket.close(),
        });
        NET_INTERFACE.poll();
        Ok(())
    }
}

impl Drop for TcpSocket {
    fn drop(&mut self) {
        log::info!(
            "[TcpSocket::drop] drop socket, localep {:?}",
            self.inner.lock().local_endpoint
        );
        NET_INTERFACE.tcp_socket(self.socket_handler, |socket| {
            if socket.is_open() {
                socket.close();
            }
        });
        NET_INTERFACE.poll();
    }
}

impl File for TcpSocket {
    fn read<'a>(&'a self, buf: &'a mut [u8]) -> crate::utils::error::AsyscallRet {
<<<<<<< HEAD
        log::info!("[Tcp::read] {} enter", self.socket_handler);
        Box::pin(TcpRecvFuture::new(self, buf))
=======
        log::info!("[Tcp::read] enter");
        Box::pin(async move {
            match Select2Futures::new(
                TcpRecvFuture::new(self, buf),
                current_task().wait_for_events(Event::THREAD_EXIT | Event::PROCESS_EXIT),
            )
            .await
            {
                SelectOutput::Output1(ret) => ret,
                SelectOutput::Output2(intr) => {
                    log::info!("[TcpSocket::read] interrupt by event {:?}", intr);
                    Err(SyscallErr::EINTR)
                }
            }
        })
>>>>>>> 0651c21a
    }

    fn write<'a>(&'a self, buf: &'a [u8]) -> crate::utils::error::AsyscallRet {
        log::info!("[Tcp::write] {} enter", self.socket_handler);
        Box::pin(TcpSendFuture::new(self, buf))
    }

    fn metadata(&self) -> &FileMeta {
        &self.file_meta
    }

    fn flags(&self) -> crate::fs::OpenFlags {
        self.file_meta.inner.lock().flags
    }

    fn pollin(&self, waker: Option<core::task::Waker>) -> crate::utils::error::GeneralRet<bool> {
        debug!("[Tcp::pollin] {} enter", self.socket_handler);
        NET_INTERFACE.poll();
        NET_INTERFACE.tcp_socket(self.socket_handler, |socket| {
            if socket.can_recv() {
                log::info!("[Tcp::pollin] {} recv buf have item", self.socket_handler);
                Ok(true)
            } else if socket.state() == tcp::State::CloseWait
                || socket.state() == tcp::State::FinWait2
                || socket.state() == tcp::State::TimeWait
            {
                log::info!("[Tcp::pollin] state become {:?}", socket.state());
                Ok(true)
            } else {
                log::info!("[Tcp::pollin] nothing to read, state {:?}", socket.state());
                if let Some(waker) = waker {
                    socket.register_recv_waker(&waker);
                }
                Ok(false)
            }
        })
    }

    fn pollout(&self, waker: Option<core::task::Waker>) -> crate::utils::error::GeneralRet<bool> {
        debug!("[Tcp::pollout] {} enter", self.socket_handler);
        NET_INTERFACE.poll();
        NET_INTERFACE.tcp_socket(self.socket_handler, |socket| {
            if socket.can_send() {
                log::info!("[Tcp::pollout] {} tx buf have slots", self.socket_handler);
                Ok(true)
            } else {
                if let Some(waker) = waker {
                    socket.register_send_waker(&waker);
                }
                Ok(false)
            }
        })
    }
}

struct TcpRecvFuture<'a> {
    socket: &'a TcpSocket,
    buf: ManagedSlice<'a, u8>,
}

impl<'a> TcpRecvFuture<'a> {
    fn new<S>(socket: &'a TcpSocket, buf: S) -> Self
    where
        S: Into<ManagedSlice<'a, u8>>,
    {
        Self {
            socket,
            buf: buf.into(),
        }
    }
}

impl<'a> Future for TcpRecvFuture<'a> {
    type Output = SyscallRet;
    fn poll(
        self: core::pin::Pin<&mut Self>,
        cx: &mut core::task::Context<'_>,
    ) -> core::task::Poll<Self::Output> {
        let _sum_guard = SumGuard::new();
        NET_INTERFACE.poll();
        let ret = NET_INTERFACE.tcp_socket(self.socket.socket_handler, |socket| {
            if !socket.may_recv() {
                log::info!(
                    "[TcpRecvFuture::poll] err when recv, state {:?}",
                    socket.state()
                );
                return Poll::Ready(Err(SyscallErr::ENOTCONN));
            }
            if socket.state() == tcp::State::CloseWait {
                log::info!("[TcpRecvFuture::poll] state become {:?}", socket.state());
                return Poll::Ready(Err(SyscallErr::ENOTCONN));
            }
            log::debug!("[TcpRecvFuture::poll] state {:?}", socket.state());
            if !socket.can_recv() {
                socket.register_recv_waker(cx.waker());
                log::info!("[TcpRecvFuture::poll] cannot recv yet");
                return Poll::Pending;
            }
            log::info!("[TcpRecvFuture::poll] start to recv...");
            let this = self.get_mut();
            info!(
                "[TcpRecvFuture::poll] {:?} <- {:?}",
                socket.local_endpoint(),
                socket.remote_endpoint()
            );
            Poll::Ready(match socket.recv_slice(&mut this.buf) {
                Ok(nbytes) => {
                    log::debug!("[TcpRecvFuture::poll] recv {} bytes", nbytes);
                    Ok(nbytes)
                }
                Err(_) => Err(SyscallErr::ENOTCONN),
            })
        });
        NET_INTERFACE.poll();
        ret
    }
}

struct TcpSendFuture<'a> {
    socket: &'a TcpSocket,
    buf: &'a [u8],
}

impl<'a> TcpSendFuture<'a> {
    fn new(socket: &'a TcpSocket, buf: &'a [u8]) -> Self {
        Self { socket, buf }
    }
}

impl<'a> Future for TcpSendFuture<'a> {
    type Output = SyscallRet;
    fn poll(
        self: core::pin::Pin<&mut Self>,
        cx: &mut core::task::Context<'_>,
    ) -> core::task::Poll<Self::Output> {
        let _sum_guard = SumGuard::new();
        NET_INTERFACE.poll();
        let ret = NET_INTERFACE.tcp_socket(self.socket.socket_handler, |socket| {
            if !socket.may_send() {
                log::info!("[TcpSendFuture::poll] err when send");
                return Poll::Ready(Err(SyscallErr::ENOTCONN));
            }
            if !socket.can_send() {
                socket.register_send_waker(cx.waker());
                log::info!("[TcpSendFuture::poll] cannot send yet");
                return Poll::Pending;
            }
            log::info!("[TcpSendFuture::poll] start to send...");
            let this = self.get_mut();
            info!(
                "[TcpSendFuture::poll] {:?} -> {:?}",
                socket.local_endpoint(),
                socket.remote_endpoint()
            );
            Poll::Ready(match socket.send_slice(&mut this.buf) {
                Ok(nbytes) => {
                    log::debug!("[TcpSendFuture::poll] send {} bytes", nbytes);
                    Ok(nbytes)
                }
                Err(_) => Err(SyscallErr::ENOTCONN),
            })
        });
        NET_INTERFACE.poll();
        ret
    }
}<|MERGE_RESOLUTION|>--- conflicted
+++ resolved
@@ -194,11 +194,7 @@
 
 impl File for TcpSocket {
     fn read<'a>(&'a self, buf: &'a mut [u8]) -> crate::utils::error::AsyscallRet {
-<<<<<<< HEAD
         log::info!("[Tcp::read] {} enter", self.socket_handler);
-        Box::pin(TcpRecvFuture::new(self, buf))
-=======
-        log::info!("[Tcp::read] enter");
         Box::pin(async move {
             match Select2Futures::new(
                 TcpRecvFuture::new(self, buf),
@@ -213,7 +209,6 @@
                 }
             }
         })
->>>>>>> 0651c21a
     }
 
     fn write<'a>(&'a self, buf: &'a [u8]) -> crate::utils::error::AsyscallRet {
