use core::{future::Future, task::Poll};

use alloc::{boxed::Box, vec};
use log::{debug, info};
use managed::ManagedSlice;
use smoltcp::{
    iface::SocketHandle,
    socket::{self, tcp},
    wire::{IpAddress, IpEndpoint, IpListenEndpoint},
};

use crate::{
    fs::{File, FileMeta, OpenFlags},
    net::{config::NET_INTERFACE, MAX_BUFFER_SIZE, SHUT_RD},
    process::thread,
    processor::SumGuard,
    utils::{
        error::{GeneralRet, SyscallErr, SyscallRet},
        random::RNG,
    },
};

use super::Mutex;

pub const TCP_MSS: u32 = 32768;
pub struct TcpSocket {
    inner: Mutex<TcpSocketInner>,
    mss: u32,
    socket_handler: SocketHandle,
    file_meta: FileMeta,
}

#[allow(unused)]
struct TcpSocketInner {
    local_endpoint: IpListenEndpoint,
    recvbuf_size: usize,
    sendbuf_size: usize,
    // TODO: add more
}

impl TcpSocket {
    pub fn new() -> Self {
        let tx_buf = socket::tcp::SocketBuffer::new(vec![0 as u8; MAX_BUFFER_SIZE]);
        let rx_buf = socket::tcp::SocketBuffer::new(vec![0 as u8; MAX_BUFFER_SIZE]);
        let socket = socket::tcp::Socket::new(rx_buf, tx_buf);
        let socket_handler = NET_INTERFACE.add_socket(socket);
        NET_INTERFACE.poll();
        Self {
            socket_handler,
            mss: TCP_MSS,
            inner: Mutex::new(TcpSocketInner {
                local_endpoint: IpListenEndpoint {
                    addr: None,
                    port: unsafe { RNG.positive_u32() as u16 },
                },
                recvbuf_size: MAX_BUFFER_SIZE,
                sendbuf_size: MAX_BUFFER_SIZE,
            }),
            file_meta: FileMeta::new(OpenFlags::CLOEXEC | OpenFlags::RDWR),
        }
    }
    pub fn is_ipv4(&self) -> bool {
        let inner = self.inner.lock();
        match inner.local_endpoint.addr.unwrap() {
            IpAddress::Ipv4(_) => true,
            IpAddress::Ipv6(_) => false,
        }
    }

    pub fn recv_buf_size(&self) -> usize {
        self.inner.lock().recvbuf_size
    }
    pub fn set_recv_buf_size(&self, size: usize) {
        self.inner.lock().recvbuf_size = size;
    }
    pub fn send_buf_size(&self) -> usize {
        self.inner.lock().sendbuf_size
    }
    pub fn set_send_buf_size(&self, size: usize) {
        self.inner.lock().sendbuf_size = size;
    }

    pub fn addr(&self) -> IpEndpoint {
        let local = self.inner.lock().local_endpoint.clone();
        let addr = if local.addr.is_none() {
            IpAddress::v4(127, 0, 0, 1)
        } else {
            local.addr.unwrap()
        };
        IpEndpoint::new(addr, local.port)
    }

    pub fn peer_addr(&self) -> Option<IpEndpoint> {
        NET_INTERFACE.poll();
        let ret = NET_INTERFACE.tcp_socket(self.socket_handler, |socket| socket.remote_endpoint());
        NET_INTERFACE.poll();
        ret
    }

    pub fn bind(&self, addr: IpListenEndpoint) -> SyscallRet {
        info!("[Tcp::bind] bind to: {:?}", addr);
        self.inner.lock().local_endpoint = addr;
        Ok(0)
    }

    pub fn listen(&self) -> SyscallRet {
        let local = self.inner.lock().local_endpoint;
        info!("[Tcp::listen] listening: {:?}", local);
        NET_INTERFACE.poll();
        NET_INTERFACE.tcp_socket(self.socket_handler, |socket| {
            socket.listen(local).ok().ok_or(SyscallErr::EADDRINUSE)
        })?;
        NET_INTERFACE.poll();
        Ok(0)
    }

    /// TODO: change to future
    pub async fn accept(&self) -> GeneralRet<IpEndpoint> {
        loop {
            NET_INTERFACE.poll();
            if let Some(ip_endpoint) = NET_INTERFACE.tcp_socket(self.socket_handler, |socket| {
                if !socket.is_open() {
                    log::info!("[Tcp::accept] this socket is not open");
                    return Err(SyscallErr::EINVAL);
                }
                if socket.remote_endpoint().is_none() {
                    log::debug!("[Tcp::accept] remote is none");
                    return Ok(None);
                } else {
                    return Ok(Some(socket.remote_endpoint().unwrap()));
                }
            })? {
                NET_INTERFACE.poll();
                return Ok(ip_endpoint);
            } else {
                NET_INTERFACE.poll();
                thread::yield_now().await;
            }
        }
    }

    pub async fn connect(&self, remote_endpoint: IpEndpoint) -> SyscallRet {
        loop {
            NET_INTERFACE.poll();
            let local = self.inner.lock().local_endpoint;
            debug!(
                "[Tcp::connect] local: {:?}, remote: {:?}",
                local, remote_endpoint
            );
            let ret = NET_INTERFACE.inner_handler(|inner| {
                inner
                    .sockets
                    .get_mut::<tcp::Socket>(self.socket_handler)
                    .connect(inner.iface.context(), remote_endpoint, local)
            });
            NET_INTERFACE.poll();
            if ret.is_err() {
                debug!("[Tcp::connect] connect ret: {:?}", ret.err().unwrap());
                thread::yield_now().await;
            } else {
                return Ok(0);
            }
        }
    }

    pub fn shutdown(&self, how: u32) -> GeneralRet<()> {
        log::info!("[TcpSocket::shutdown] how {}", how);
        NET_INTERFACE.tcp_socket(self.socket_handler, |socket| match how {
            SHUT_RD => socket.abort(),
            _ => socket.close(),
        });
        NET_INTERFACE.poll();
        Ok(())
    }
}

impl Drop for TcpSocket {
    fn drop(&mut self) {
        log::info!(
            "[TcpSocket::drop] drop socket, localep {:?}",
            self.inner.lock().local_endpoint
        );
        NET_INTERFACE.tcp_socket(self.socket_handler, |socket| {
            if socket.is_open() {
                socket.close();
            }
        });
        NET_INTERFACE.poll();
    }
}

impl File for TcpSocket {
    fn read<'a>(&'a self, buf: &'a mut [u8]) -> crate::utils::error::AsyscallRet {
        log::info!("[Tcp::read] enter");
        Box::pin(TcpRecvFuture::new(self, buf))
    }

    fn write<'a>(&'a self, buf: &'a [u8]) -> crate::utils::error::AsyscallRet {
        log::info!("[Tcp::write] enter");
        Box::pin(TcpSendFuture::new(self, buf))
    }

    fn metadata(&self) -> &FileMeta {
        &self.file_meta
    }

    fn flags(&self) -> crate::fs::OpenFlags {
        self.file_meta.inner.lock().flags
    }

    fn pollin(&self, waker: Option<core::task::Waker>) -> crate::utils::error::GeneralRet<bool> {
        debug!("[Tcp::pollin] enter");
        NET_INTERFACE.poll();
        NET_INTERFACE.tcp_socket(self.socket_handler, |socket| {
            if socket.can_recv() {
                log::info!("[Tcp::pollin] recv buf have item");
                Ok(true)
            } else {
                if let Some(waker) = waker {
                    socket.register_recv_waker(&waker);
                }
                Ok(false)
            }
        })
    }

    fn pollout(&self, waker: Option<core::task::Waker>) -> crate::utils::error::GeneralRet<bool> {
        debug!("[Tcp::pollout] enter");
        NET_INTERFACE.poll();
        NET_INTERFACE.tcp_socket(self.socket_handler, |socket| {
            if socket.can_send() {
                log::info!("[Tcp::pollout] tx buf have slots");
                Ok(true)
            } else {
                if let Some(waker) = waker {
                    socket.register_send_waker(&waker);
                }
                Ok(false)
            }
        })
    }
}

struct TcpRecvFuture<'a> {
    socket: &'a TcpSocket,
    buf: ManagedSlice<'a, u8>,
}

impl<'a> TcpRecvFuture<'a> {
    fn new<S>(socket: &'a TcpSocket, buf: S) -> Self
    where
        S: Into<ManagedSlice<'a, u8>>,
    {
        Self {
            socket,
            buf: buf.into(),
        }
    }
}

impl<'a> Future for TcpRecvFuture<'a> {
    type Output = SyscallRet;
    fn poll(
        self: core::pin::Pin<&mut Self>,
        cx: &mut core::task::Context<'_>,
    ) -> core::task::Poll<Self::Output> {
        let _sum_guard = SumGuard::new();
        NET_INTERFACE.poll();
        let ret = NET_INTERFACE.tcp_socket(self.socket.socket_handler, |socket| {
            if !socket.may_recv() {
                log::info!("[TcpRecvFuture::poll] err when recv");
                return Poll::Ready(Err(SyscallErr::ENOTCONN));
            }
            if !socket.can_recv() {
                socket.register_recv_waker(cx.waker());
                log::info!("[TcpRecvFuture::poll] cannot recv yet");
                return Poll::Pending;
            }
            log::info!("[TcpRecvFuture::poll] start to recv...");
            let this = self.get_mut();
<<<<<<< HEAD
=======
            info!(
                "[TcpRecvFuture::poll] {:?} <- {:?}",
                socket.local_endpoint(),
                socket.remote_endpoint()
            );
>>>>>>> a59b477b
            Poll::Ready(
                socket
                    .recv_slice(&mut this.buf)
                    .ok()
                    .ok_or(SyscallErr::ENOTCONN),
            )
        });
        NET_INTERFACE.poll();
        ret
    }
}

struct TcpSendFuture<'a> {
    socket: &'a TcpSocket,
    buf: &'a [u8],
}

impl<'a> TcpSendFuture<'a> {
    fn new(socket: &'a TcpSocket, buf: &'a [u8]) -> Self {
        Self { socket, buf }
    }
}

impl<'a> Future for TcpSendFuture<'a> {
    type Output = SyscallRet;
    fn poll(
        self: core::pin::Pin<&mut Self>,
        cx: &mut core::task::Context<'_>,
    ) -> core::task::Poll<Self::Output> {
        let _sum_guard = SumGuard::new();
        NET_INTERFACE.poll();
        let ret = NET_INTERFACE.tcp_socket(self.socket.socket_handler, |socket| {
            if !socket.may_send() {
                log::info!("[TcpSendFuture::poll] err when send");
                return Poll::Ready(Err(SyscallErr::ENOTCONN));
            }
            if !socket.can_send() {
                socket.register_send_waker(cx.waker());
                log::info!("[TcpSendFuture::poll] cannot send yet");
                return Poll::Pending;
            }
            log::info!("[TcpSendFuture::poll] start to send...");
            let this = self.get_mut();
<<<<<<< HEAD
=======
            info!(
                "[TcpSendFuture::poll] {:?} -> {:?}",
                socket.local_endpoint(),
                socket.remote_endpoint()
            );
>>>>>>> a59b477b
            Poll::Ready(
                socket
                    .send_slice(&mut this.buf)
                    .ok()
                    .ok_or(SyscallErr::ENOTCONN),
            )
        });
        NET_INTERFACE.poll();
        ret
    }
}<|MERGE_RESOLUTION|>--- conflicted
+++ resolved
@@ -278,14 +278,11 @@
             }
             log::info!("[TcpRecvFuture::poll] start to recv...");
             let this = self.get_mut();
-<<<<<<< HEAD
-=======
             info!(
                 "[TcpRecvFuture::poll] {:?} <- {:?}",
                 socket.local_endpoint(),
                 socket.remote_endpoint()
             );
->>>>>>> a59b477b
             Poll::Ready(
                 socket
                     .recv_slice(&mut this.buf)
@@ -329,14 +326,11 @@
             }
             log::info!("[TcpSendFuture::poll] start to send...");
             let this = self.get_mut();
-<<<<<<< HEAD
-=======
             info!(
                 "[TcpSendFuture::poll] {:?} -> {:?}",
                 socket.local_endpoint(),
                 socket.remote_endpoint()
             );
->>>>>>> a59b477b
             Poll::Ready(
                 socket
                     .send_slice(&mut this.buf)
