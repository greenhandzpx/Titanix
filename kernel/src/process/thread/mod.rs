--- conflicted
+++ resolved
@@ -74,13 +74,9 @@
     pub owned_futexes: OwnedFutexes,
     /// Thread local signals.
     /// TODO: should we lock?
-<<<<<<< HEAD
-    pub pending_sigs: SpinNoIrqLock<SigQueue>,
+    pub sig_queue: SpinNoIrqLock<SigQueue>,
     /// Thread cpu affinity
     pub cpu_set: CpuSet,
-=======
-    pub sig_queue: SpinNoIrqLock<SigQueue>,
->>>>>>> 0dd4f9f1
     // /// Soft irq exit status.
     // /// Note that the process may modify this value in the another thread
     // /// (e.g. `exec`)
