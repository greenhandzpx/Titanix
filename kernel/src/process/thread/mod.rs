--- conflicted
+++ resolved
@@ -170,11 +170,7 @@
     pub fn send_signal(&self, sig_info: SigInfo) {
         log::debug!("[Thread::send_signal] signo {}", sig_info.signo);
         let inner = unsafe { &mut *self.inner.get() };
-<<<<<<< HEAD
-        inner.pending_sigs.lock().pending_sigs.push_back(sig_info);
-=======
         inner.sig_queue.lock().pending_sigs.push_back(sig_info);
->>>>>>> 2ec3c16b
     }
     /// Get the ref of signal context
     pub fn signal_context(&self) -> &SignalContext {
