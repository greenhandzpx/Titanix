mod exit;
mod schedule;
#[allow(clippy::module_inception)]
mod thread_loop;
mod thread_state;
pub mod tid;
mod time;

use self::{
    thread_state::{ThreadState, ThreadStateAtomic},
    tid::{tid_alloc, TidAddress, TidHandle},
    time::ThreadTimeInfo,
};

use super::Process;
use crate::signal::SignalContext;
use crate::trap::TrapContext;
use crate::{executor, stack_trace};
use alloc::sync::Arc;
use core::future::Future;
use core::{cell::UnsafeCell, task::Waker};

pub use exit::{
    exit_and_terminate_all_threads, terminate_all_threads_except_main, terminate_given_thread,
};

use thread_loop::threadloop;

// pub use task::TaskControlBlock;
// pub use task::TaskStatus;

/// Thread control block
pub struct Thread {
    /// immutable
    pub tid: Arc<TidHandle>,
    /// the process this thread belongs to
    pub process: Arc<Process>,
    /// mutable
    pub inner: UnsafeCell<ThreadInner>,
}

unsafe impl Send for Thread {}
unsafe impl Sync for Thread {}

/// Thread inner,
/// This struct can only be visited by the local hart except the `terminated` field
/// which is the reason why it is an atomic variable
pub struct ThreadInner {
    // TODO: add more members
    /// Trap context that saves both kernel and user msg
    pub trap_context: TrapContext,
    /// Used for signal handle
    pub signal_context: Option<SignalContext>,

    // /// When invoking `exec`, we need to get the ustack base.
    // /// Note that ustack_base is the base of all ustacks
    // pub ustack_base: usize,
    /// Thread state.
    /// Note that this may be modified by another thread, which
    /// need to be sync
    pub state: ThreadStateAtomic,
    /// Tid address, which may be modified by `set_tid_address` syscall
    pub tid_addr: Option<TidAddress>,
    /// Time info
    pub time_info: ThreadTimeInfo,
    /// Waker
    pub waker: Option<Waker>,
    /// Ustack top
    pub ustack_top: usize,
    // /// Soft irq exit status.
    // /// Note that the process may modify this value in the another thread
    // /// (e.g. `exec`)
    // pub terminated: AtomicBool,
}

impl Thread {
    /// Construct a thread control block
    pub fn new(
        process: Arc<Process>,
        trap_context: TrapContext,
        ustack_top: usize,
        // user_specified_stack: bool,
        tid: Option<Arc<TidHandle>>,
    ) -> Self {
        let thread = Self {
            tid: match tid {
                Some(tid) => tid,
                None => Arc::new(tid_alloc()),
            },
            process: process.clone(),
            // user_specified_stack,
            inner: UnsafeCell::new(ThreadInner {
                trap_context,
                signal_context: None,
                ustack_top,
                state: ThreadStateAtomic::new(),
                tid_addr: None,
                time_info: ThreadTimeInfo::new(),
                waker: None,
                // terminated: AtomicBool::new(false),
            }),
        };
<<<<<<< HEAD
        thread.alloc_ustack();
        // debug!("old ustack top {:#x}", trap_context.user_x[2]);
        // debug!("new ustack top {:#x}", res.ustack_top());
        if !user_specified_stack {
            unsafe {
                (*thread.inner.get())
                    .trap_context
                    .set_sp(thread.ustack_top());
            }
        }
=======
>>>>>>> 91c0cf65
        thread
    }

    /// Construct a new thread from the current thread
    pub fn from_current(
        &self,
        new_process: Arc<Process>,
        stack: Option<usize>,
        tid: Option<Arc<TidHandle>>,
    ) -> Self {
        stack_trace!();
        Self {
            tid: match tid {
                Some(tid) => tid,
                None => Arc::new(tid_alloc()),
            },
            process: new_process.clone(),
            inner: UnsafeCell::new(ThreadInner {
                trap_context: {
                    let mut trap_context = self.trap_context();
                    if let Some(stack) = stack {
                        trap_context.set_sp(stack);
                    }
                    trap_context
                },
                signal_context: None,
                ustack_top: unsafe { (*self.inner.get()).ustack_top },
                state: ThreadStateAtomic::new(),
                tid_addr: None,
                time_info: ThreadTimeInfo::new(),
                waker: None,
                // terminated: AtomicBool::new(false),
            }),
        }
    }

    /// Get the ref of signal context
    pub fn signal_context(&self) -> &SignalContext {
        unsafe { &(*self.inner.get()).signal_context.as_ref().unwrap() }
    }

    /// Set the signal context for the current thread
    pub fn set_signal_context(&self, signal_context: SignalContext) {
        unsafe {
            (*self.inner.get()).signal_context = Some(signal_context);
        }
    }

    /// Get the copied trap context
    pub fn trap_context(&self) -> TrapContext {
        unsafe { (*self.inner.get()).trap_context }
    }

    /// Get the mutable ref of trap context
    pub fn trap_context_mut(&self) -> &mut TrapContext {
        unsafe { &mut (*self.inner.get()).trap_context }
    }

    /// Get the ref of trap context
    pub fn trap_context_ref(&self) -> &TrapContext {
        unsafe { &(*self.inner.get()).trap_context }
    }

    /// Terminate this thread
    pub fn terminate(&self) {
        // unsafe {
        //     (*self.inner.get()).state.store(ThreadState::Zombie);
        //     // (*self.inner.get())
        //     //     .terminated
        //     //     .store(true, Ordering::Relaxed)
        // }
        let inner = unsafe { &mut (*self.inner.get()) };
        inner.state.store(ThreadState::Zombie);
    }

    /// Whether this thread has been terminated or not
    pub fn is_zombie(&self) -> bool {
        unsafe { (*self.inner.get()).state.load() == ThreadState::Zombie }
    }
    /// Whether this thread is runnable or not
    pub fn is_runnable(&self) -> bool {
        unsafe { (*self.inner.get()).state.load() == ThreadState::Runnable }
    }
    /// Whether this thread is sleep or not
    pub fn is_sleep(&self) -> bool {
        unsafe { (*self.inner.get()).state.load() == ThreadState::Sleep }
    }
    /// Let this thread sleep
    /// Note that we now only use this state in sys_futex
    pub fn sleep(&self) {
        unsafe {
            (*self.inner.get()).state.store(ThreadState::Sleep);
        }
    }
    // /// Wake up this thread
    // pub fn wake_up(&self) {
    //     unsafe {
    //         (*self.inner.get()).state.store(ThreadState::Runnable);
    //     }
    // }
    /// Tid of this thread
    pub fn tid(&self) -> usize {
        self.tid.0
    }
    /// Wake up this thread
    pub fn wake_up(&self) {
        unsafe { (*self.inner.get()).waker.as_ref().unwrap().wake_by_ref() }
    }
    /// Set waker for this thread
    pub fn set_waker(&self, waker: Waker) {
        unsafe {
            (*self.inner.get()).waker = Some(waker);
        }
    }
}

/// Yield the current thread (and the scheduler will switch to next thread)
pub async fn yield_now() {
    schedule::YieldFuture(false).await;
}

/// Spawn a new user thread
pub fn spawn_thread(thread: Arc<Thread>) {
    // let future = schedule::OutermostFuture::new(thread.clone(), async {});
    let future = schedule::UserTaskFuture::new(thread.clone(), threadloop(thread));
    let (runnable, task) = executor::spawn(future);
    runnable.schedule();
    task.detach();
}

/// Spawn a new kernel thread(used for doing some kernel init work or timed tasks)
pub fn spawn_kernel_thread<F: Future<Output = ()> + Send + 'static>(kernel_thread: F) {
    let future = schedule::KernelTaskFuture::new(kernel_thread);
    let (runnable, task) = executor::spawn(future);
    runnable.schedule();
    task.detach();
}<|MERGE_RESOLUTION|>--- conflicted
+++ resolved
@@ -100,19 +100,6 @@
                 // terminated: AtomicBool::new(false),
             }),
         };
-<<<<<<< HEAD
-        thread.alloc_ustack();
-        // debug!("old ustack top {:#x}", trap_context.user_x[2]);
-        // debug!("new ustack top {:#x}", res.ustack_top());
-        if !user_specified_stack {
-            unsafe {
-                (*thread.inner.get())
-                    .trap_context
-                    .set_sp(thread.ustack_top());
-            }
-        }
-=======
->>>>>>> 91c0cf65
         thread
     }
 
