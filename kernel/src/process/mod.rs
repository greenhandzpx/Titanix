--- conflicted
+++ resolved
@@ -86,13 +86,9 @@
     /// TODO: use BTreeMap to query and delete more quickly
     pub threads: BTreeMap<usize, Weak<Thread>>,
     /// Pending sigs that wait for the prcoess to handle
-<<<<<<< HEAD
-    pub pending_sigs: SigQueue,
-=======
     pub sig_queue: SigQueue,
     // /// UStack base of all threads(the lowest bound)
     // pub ustack_base: usize,
->>>>>>> 2ec3c16b
     /// Futex queue
     pub futex_queue: FutexQueue,
     /// Exit code of the current process
@@ -187,16 +183,8 @@
                 }
             })
         }
-<<<<<<< HEAD
-        self.inner
-            .lock()
-            .pending_sigs
-            .pending_sigs
-            .push_back(sig_info);
-=======
         self.inner.lock().sig_queue.pending_sigs.push_back(sig_info);
         Ok(())
->>>>>>> 2ec3c16b
     }
 
     ///
