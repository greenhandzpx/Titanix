--- conflicted
+++ resolved
@@ -244,12 +244,8 @@
             .lock()
             .threads
             .insert(thread.tid(), Arc::downgrade(&thread));
-<<<<<<< HEAD
-        PROCESS_MANAGER.add_process(process.pid(), &process);
+        PROCESS_MANAGER.add(process.pid(), &process);
         PROCESS_GROUP_MANAGER.add_group(process.pgid());
-=======
-        PROCESS_MANAGER.add(process.pid(), &process);
->>>>>>> d7655f1a
         // Add the main thread into scheduler
         thread::spawn_thread(thread);
         debug!("create a new process, pid {}", process.pid());
@@ -638,12 +634,8 @@
             .threads
             .insert(main_thread.tid(), Arc::downgrade(&main_thread));
 
-<<<<<<< HEAD
-        PROCESS_MANAGER.add_process(child.pid(), &child);
+        PROCESS_MANAGER.add(child.pid(), &child);
         PROCESS_GROUP_MANAGER.add_process(child.pgid(), child.pid());
-=======
-        PROCESS_MANAGER.add(child.pid(), &child);
->>>>>>> d7655f1a
         // add this thread to scheduler
         main_thread.trap_context_mut().user_x[10] = 0;
         // info!("fork return1, sepc: {:#x}", main_thread.trap_context_mut().sepc);
