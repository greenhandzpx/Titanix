use log::{debug, info};
use smoltcp::wire::IpListenEndpoint;

use crate::{
    mm::user_check::UserCheck,
    net::{address::SocketAddrv4, Socket, TCP_MSS},
    processor::{current_process, SumGuard},
    stack_trace,
    utils::error::{SyscallErr, SyscallRet},
};

/// level
const SOL_SOCKET: u32 = 1;
const SOL_TCP: u32 = 6;

/// option name
const TCP_MAXSEG: u32 = 2;
const SO_SNDBUF: u32 = 7;
const SO_RCVBUF: u32 = 8;

pub fn sys_socket(domain: u32, socket_type: u32, protocol: u32) -> SyscallRet {
    stack_trace!();
    log::info!(
        "[sys_socket] domain: {}, type: {}, protocol: {}",
        domain,
        socket_type,
        protocol
    );
    let sockfd = Socket::new(domain, socket_type)?;
    log::info!("[sys_socket] new sockfd: {}", sockfd);
    Ok(sockfd)
}

pub fn sys_bind(sockfd: u32, addr: usize, addrlen: u32) -> SyscallRet {
    stack_trace!();
    let _sum_guard = SumGuard::new();
    UserCheck::new().check_readable_slice(addr as *const u8, addrlen as usize)?;
    let addr_buf = unsafe { core::slice::from_raw_parts(addr as *const u8, addrlen as usize) };
    let socket = current_process()
        .inner_handler(|proc| proc.socket_table.get_ref(sockfd as usize).cloned())
        .ok_or(SyscallErr::ENOTSOCK)?;
    socket.bind(addr_buf)
}

pub fn sys_listen(sockfd: u32, _backlog: u32) -> SyscallRet {
    stack_trace!();
    let _sum_guard = SumGuard::new();
    let socket = current_process()
        .inner_handler(|proc| proc.socket_table.get_ref(sockfd as usize).cloned())
        .ok_or(SyscallErr::ENOTSOCK)?;
    socket.listen()
}

pub async fn sys_accept(sockfd: u32, addr: usize, addrlen: usize) -> SyscallRet {
    stack_trace!();
    let _sum_guard = SumGuard::new();
    let socket = current_process()
        .inner_handler(|proc| proc.socket_table.get_ref(sockfd as usize).cloned())
        .ok_or(SyscallErr::ENOTSOCK)?;
    socket.accept(addr, addrlen).await
}

pub async fn sys_connect(sockfd: u32, addr: usize, addrlen: u32) -> SyscallRet {
    stack_trace!();
    let _sum_guard = SumGuard::new();
    UserCheck::new().check_readable_slice(addr as *const u8, addrlen as usize)?;
    let addr_buf = unsafe { core::slice::from_raw_parts(addr as *const u8, addrlen as usize) };
    let socket = current_process()
        .inner_handler(|proc| proc.socket_table.get_ref(sockfd as usize).cloned())
        .ok_or(SyscallErr::ENOTSOCK)?;
    socket.connect(addr_buf).await
}

pub fn sys_getsockname(sockfd: u32, addr: usize, addrlen: usize) -> SyscallRet {
    stack_trace!();
    let _sum_guard = SumGuard::new();
    let socket = current_process()
        .inner_handler(|proc| proc.socket_table.get_ref(sockfd as usize).cloned())
        .ok_or(SyscallErr::ENOTSOCK)?;
    socket.addr(addr, addrlen)
}

pub async fn sys_sendto(
    sockfd: u32,
    buf: usize,
    len: usize,
    _flags: u32,
    dest_addr: usize,
    addrlen: u32,
) -> SyscallRet {
    stack_trace!();
    let _sum_guard = SumGuard::new();
<<<<<<< HEAD
    let socket = current_process()
        .inner_handler(move |proc| proc.fd_table.get(sockfd as usize))
=======
    let socket_file = current_process()
        .inner_handler(move |proc| proc.fd_table.get_ref(sockfd as usize).cloned())
>>>>>>> 65dfab3e
        .ok_or(SyscallErr::EBADF)?;
    UserCheck::new().check_readable_slice(buf as *const u8, len)?;
    let buf = unsafe { core::slice::from_raw_parts(buf as *const u8, len) };

    let socket = current_process()
        .inner_handler(move |proc| proc.socket_table.get_ref(sockfd as usize).cloned())
        .ok_or(SyscallErr::ENOTSOCK)?;
    let len = match *socket {
        Socket::TcpSocket(_) => socket_file.write(buf).await?,
        Socket::UdpSocket(ref udp) => {
            info!("[sys_sendto] socket is udp");
            UserCheck::new().check_readable_slice(dest_addr as *const u8, addrlen as usize)?;
            if udp.addr().addr.is_unspecified() || udp.addr().port == 0 {
                let addr = SocketAddrv4::new([0; 16].as_slice());
                let endpoint = IpListenEndpoint::from(addr);
                info!("[sys_sendto] set udp endpoint: {:?}", endpoint);
                udp.bind(endpoint)?;
            }
            let dest_addr =
                unsafe { core::slice::from_raw_parts(dest_addr as *const u8, addrlen as usize) };
            socket.connect(dest_addr).await?;
            socket_file.write(buf).await?
        }
    };
    Ok(len)
}

pub async fn sys_recvfrom(
    sockfd: u32,
    buf: usize,
    len: u32,
    _flags: u32,
    src_addr: usize,
    addrlen: usize,
) -> SyscallRet {
    stack_trace!();
    let _sum_guard = SumGuard::new();
    let socket_file = current_process()
        .inner_handler(move |proc| proc.fd_table.get_ref(sockfd as usize).cloned())
        .ok_or(SyscallErr::EBADF)?;
    UserCheck::new().check_writable_slice(buf as *mut u8, len as usize)?;
    let buf = unsafe { core::slice::from_raw_parts_mut(buf as *mut u8, len as usize) };
    let len = socket_file.read(buf).await?;
    if src_addr != 0 {
        let socket = current_process()
            .inner_handler(move |proc| proc.socket_table.get_ref(sockfd as usize).cloned())
            .ok_or(SyscallErr::ENOTSOCK)?;
        socket.peer_addr(src_addr, addrlen)?;
    }
    Ok(len)
}

pub fn sys_getsockopt(
    sockfd: u32,
    level: u32,
    optname: u32,
    optval_ptr: usize,
    optlen: usize,
) -> SyscallRet {
    stack_trace!();
    let _sum_guard = SumGuard::new();
    match (level, optname) {
        (SOL_TCP, TCP_MAXSEG) => {
            // return max tcp fregment size (MSS)
            let len = core::mem::size_of::<u32>();
            UserCheck::new().check_writable_slice(optval_ptr as *mut u8, len)?;
            UserCheck::new().check_writable_slice(optlen as *mut u8, len)?;
            unsafe {
                *(optval_ptr as *mut u32) = TCP_MSS;
                *(optlen as *mut u32) = len as u32;
            }
        }
        (SOL_SOCKET, SO_SNDBUF | SO_RCVBUF) => {
            let len = core::mem::size_of::<u32>();
            UserCheck::new().check_writable_slice(optval_ptr as *mut u8, len)?;
            UserCheck::new().check_writable_slice(optlen as *mut u8, len)?;
            let socket = current_process()
                .inner_handler(move |proc| proc.socket_table.get_ref(sockfd as usize).cloned())
                .ok_or(SyscallErr::ENOTSOCK)?;
            match optname {
                SO_SNDBUF => {
                    let size = socket.send_buf_size();
                    unsafe {
                        *(optval_ptr as *mut u32) = size as u32;
                        *(optlen as *mut u32) = 4;
                    }
                }
                SO_RCVBUF => {
                    let size = socket.recv_buf_size();
                    unsafe {
                        *(optval_ptr as *mut u32) = size as u32;
                        *(optlen as *mut u32) = 4;
                    }
                }
                _ => {}
            }
        }
        _ => {
            log::warn!("[sys_getsockopt] level: {}, optname: {}", level, optname);
        }
    }
    Ok(0)
}

pub fn sys_setsockopt(
    sockfd: u32,
    level: u32,
    optname: u32,
    optval_ptr: usize,
    optlen: u32,
) -> SyscallRet {
    stack_trace!();
    let _sum_guard = SumGuard::new();
    match (level, optname) {
        (SOL_SOCKET, SO_SNDBUF | SO_RCVBUF) => {
            UserCheck::new().check_readable_slice(optval_ptr as *mut u8, optlen as usize)?;
            let size = unsafe { *(optval_ptr as *mut u32) };
            let socket = current_process()
                .inner_handler(move |proc| proc.socket_table.get_ref(sockfd as usize).cloned())
                .ok_or(SyscallErr::ENOTSOCK)?;
            match optname {
                SO_SNDBUF => {
                    socket.set_send_buf_size(size as usize);
                }
                SO_RCVBUF => {
                    socket.set_recv_buf_size(size as usize);
                }
                _ => {}
            }
        }
        _ => {
            log::warn!("[sys_setsockopt] level: {}, optname: {}", level, optname);
        }
    }
    Ok(0)
}

pub fn sys_socketpair(domain: u32, socket_type: u32, protocol: u32, sv: usize) -> SyscallRet {
    stack_trace!();
    log::info!(
        "[sys_socketpair] domain {}, type {}, protocol {}, sv {}",
        domain,
        socket_type,
        protocol,
        sv
    );
    let len = 2 * core::mem::size_of::<u32>();
    UserCheck::new().check_writable_slice(sv as *mut u8, len)?;
    let _sum_guard = SumGuard::new();
    let sv = unsafe { core::slice::from_raw_parts_mut(sv as *mut u32, len) };
    sv[0] = Socket::new(domain, socket_type)? as u32;
    sv[1] = Socket::new(domain, socket_type)? as u32;
    Ok(0)
}<|MERGE_RESOLUTION|>--- conflicted
+++ resolved
@@ -90,13 +90,8 @@
 ) -> SyscallRet {
     stack_trace!();
     let _sum_guard = SumGuard::new();
-<<<<<<< HEAD
-    let socket = current_process()
-        .inner_handler(move |proc| proc.fd_table.get(sockfd as usize))
-=======
     let socket_file = current_process()
         .inner_handler(move |proc| proc.fd_table.get_ref(sockfd as usize).cloned())
->>>>>>> 65dfab3e
         .ok_or(SyscallErr::EBADF)?;
     UserCheck::new().check_readable_slice(buf as *const u8, len)?;
     let buf = unsafe { core::slice::from_raw_parts(buf as *const u8, len) };
