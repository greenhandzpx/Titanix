--- conflicted
+++ resolved
@@ -281,7 +281,7 @@
     // TODO: add permission check for sending signal
     debug!("[sys_kill] pid: {}, signo: {}", pid, signo);
     if pid > 0 {
-        if let Some(proc) = PROCESS_MANAGER.get_process_by_pid(pid as usize) {
+        if let Some(proc) = PROCESS_MANAGER.get(pid as usize) {
             debug!(
                 "proc {} send signal {} to proc {}",
                 current_process().pid(),
@@ -295,7 +295,7 @@
         }
     } else if pid == 0 {
         let pid = current_process().pid();
-        if let Some(proc) = PROCESS_MANAGER.get_process_by_pid(pid) {
+        if let Some(proc) = PROCESS_MANAGER.get(pid) {
             let pgid = proc.pgid();
             let vec = PROCESS_GROUP_MANAGER.get_group_by_pgid(pgid);
             for id in vec {
@@ -303,7 +303,7 @@
                 if id == pid {
                     continue;
                 }
-                if let Some(proc) = PROCESS_MANAGER.get_process_by_pid(id) {
+                if let Some(proc) = PROCESS_MANAGER.get(id) {
                     debug!("send signal {} to proc {} in pgid {} ", signo, id, pgid);
                     proc.send_signal(sig_info.clone());
                 } else {
@@ -333,24 +333,11 @@
                 continue;
             }
         }
-<<<<<<< HEAD
     } else if pid < -1 {
         let pid = -pid;
         let vec = PROCESS_GROUP_MANAGER.get_group_by_pgid(pid as usize);
         for id in vec {
-            if let Some(proc) = PROCESS_MANAGER.get_process_by_pid(id) {
-=======
-        _ => {
-            let mut pid = pid;
-            if pid < 0 {
-                pid = -pid;
-            }
-            if let Some(proc) = PROCESS_MANAGER.get(pid as usize) {
-                let sig_info = SigInfo {
-                    signo: signo as usize,
-                    errno: 0,
-                };
->>>>>>> d7655f1a
+            if let Some(proc) = PROCESS_MANAGER.get(id) {
                 debug!(
                     "proc {} send signal {} to proc {}",
                     current_process().pid(),
