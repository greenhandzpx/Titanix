--- conflicted
+++ resolved
@@ -1221,7 +1221,6 @@
     Ok(0)
 }
 
-<<<<<<< HEAD
 pub fn sys_sysinfo(info: usize) -> SyscallRet {
     stack_trace!();
     let _sum_guard = SumGuard::new();
@@ -1251,10 +1250,9 @@
             Ok(0)
         }
     }
-=======
+}
 pub async fn sys_pselect6(nfds: i32) -> SyscallRet {
     stack_trace!();
 
     todo!()
->>>>>>> 8c7b735a
 }