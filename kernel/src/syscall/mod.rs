--- conflicted
+++ resolved
@@ -84,7 +84,7 @@
 
 use dev::*;
 use fs::*;
-use log::{error, info};
+use log::{error, info, trace};
 use mm::*;
 use process::*;
 use signal::*;
@@ -103,19 +103,11 @@
 /// handle syscall exception with `syscall_id` and other arguments
 /// return whether the process should exit or not
 pub async fn syscall(syscall_id: usize, args: [usize; 6]) -> SyscallRet {
-<<<<<<< HEAD
     trace!(
         "syscall id: {}, sepc {:#x}",
         syscall_id,
         current_trap_cx().sepc
     );
-=======
-    // info!(
-    //     "syscall id: {}, sepc {:#x}",
-    //     syscall_id,
-    //     current_trap_cx().sepc
-    // );
->>>>>>> e5d71c80
     match syscall_id {
         SYSCALL_GETCWD => sys_getcwd(args[0], args[1]),
         SYSCALL_DUP => sys_dup(args[0]),
