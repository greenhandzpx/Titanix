//! Implementation of syscalls
//!
//! The single entry point to all system calls, [`syscall()`], is called
//! whenever userspace wishes to perform a system call using the `ecall`
//! instruction. In this case, the processor raises an 'Environment call from
//! U-mode' exception, which is handled as one of the cases in
//! [`crate::trap::trap_handler`].
//!
//! For clarity, each single syscall is implemented as its own function, named
//! `sys_` then the name of the syscall. You can find functions like this in
//! submodules, and you should also implement syscalls this way.
const SYSCALL_GETCWD: usize = 17;
const SYSCALL_DUP: usize = 23;
const SYSCALL_DUP3: usize = 24;
const SYSCALL_FCNTL: usize = 25;
const SYSCALL_IOCTL: usize = 29;
const SYSCALL_UNLINK: usize = 35;
const SYSCALL_MKDIR: usize = 34;
const SYSCALL_UMOUNT: usize = 39;
const SYSCALL_MOUNT: usize = 40;
const SYSCALL_STATFS: usize = 43;
const SYSCALL_FACCESSAT: usize = 48;
const SYSCALL_CHDIR: usize = 49;
const SYSCALL_OPEN: usize = 56;
const SYSCALL_CLOSE: usize = 57;
const SYSCALL_PIPE: usize = 59;
const SYSCALL_GETDENTS: usize = 61;
const SYSCALL_LSEEK: usize = 62;
const SYSCALL_READ: usize = 63;
const SYSCALL_WRITE: usize = 64;
const SYSCALL_WRITEV: usize = 66;
const SYSCALL_SENDFILE: usize = 71;
const SYSCALL_PPOLL: usize = 73;
const SYSCALL_READLINKAT: usize = 78;
const SYSCALL_NEWFSTATAT: usize = 79;
const SYSCALL_FSTAT: usize = 80;
const SYSCALL_UTIMENSAT: usize = 88;
const SYSCALL_EXIT: usize = 93;
const SYSCALL_EXIT_GROUP: usize = 94;
const SYSCALL_SET_TID_ADDRESS: usize = 96;
const SYSCALL_FUTEX: usize = 98;
const SYSCALL_NANOSLEEP: usize = 101;
const SYSCALL_CLOCK_SETTIME: usize = 112;
const SYSCALL_CLOCK_GETTIME: usize = 113;
const SYSCALL_SYSLOG: usize = 116;
const SYSCALL_YIELD: usize = 124;
const SYSCALL_KILL: usize = 129;
const SYSCALL_TGKILL: usize = 131;
const SYSCALL_RT_SIGACTION: usize = 134;
const SYSCALL_RT_SIGPROCMASK: usize = 135;
const SYSCALL_RT_SIGRETURN: usize = 139;
const SYSCALL_TIMES: usize = 153;
const SYSCALL_SETPGID: usize = 154;
const SYSCALL_GETPGID: usize = 155;
const SYSCALL_UNAME: usize = 160;
const SYSCALL_GET_TIME: usize = 169;
const SYSCALL_GETPID: usize = 172;
const SYSCALL_GETPPID: usize = 173;
const SYSCALL_GETUID: usize = 174;
const SYSCALL_GETEUID: usize = 175;
<<<<<<< HEAD
const SYSCALL_GETTID: usize = 178;
=======
const SYSCALL_GETTID: usize = 176;
>>>>>>> a2646c4b
const SYSCALL_BRK: usize = 214;
const SYSCALL_MUNMAP: usize = 215;
const SYSCALL_CLONE: usize = 220;
const SYSCALL_EXECVE: usize = 221;
const SYSCALL_MMAP: usize = 222;
const SYSCALL_MPROTECT: usize = 226;
const SYSCALL_WAIT4: usize = 260;
const SYSCALL_REMANEAT2: usize = 276;

const SEEK_SET: u8 = 0;
const SEEK_CUR: u8 = 1;
const SEEK_END: u8 = 2;

mod dev;
mod fs;
mod mm;
mod process;
mod signal;
mod sync;

use core::arch::asm;

use dev::*;
use fs::*;
use log::{debug, error, info, trace};
use mm::*;
use process::*;
use signal::*;
pub use sync::futex_wake;
use sync::*;

use crate::{
    fs::Statfs,
    mm::MapPermission,
    processor::current_trap_cx,
    signal::{SigAction, SigSet},
    timer::*,
    utils::error::SyscallRet,
};

/// handle syscall exception with `syscall_id` and other arguments
/// return whether the process should exit or not
pub async fn syscall(syscall_id: usize, args: [usize; 6]) -> SyscallRet {
    info!(
        "syscall id: {}, sepc {:#x}",
        syscall_id,
        current_trap_cx().sepc
    );
    match syscall_id {
        SYSCALL_GETCWD => sys_getcwd(args[0], args[1]),
        SYSCALL_DUP => sys_dup(args[0]),
        SYSCALL_DUP3 => sys_dup3(args[0], args[1], args[2] as u32),
        SYSCALL_FCNTL => sys_fcntl(args[0], args[1] as i32, args[2] as usize),
        SYSCALL_IOCTL => sys_ioctl(args[0], args[1] as isize, args[2]),
        SYSCALL_UNLINK => sys_unlinkat(args[0] as isize, args[1] as *const u8, args[2] as u32),
        SYSCALL_MKDIR => sys_mkdirat(args[0] as isize, args[1] as *const u8, args[2]),
        SYSCALL_UMOUNT => sys_umount(args[0] as *const u8, args[1] as u32),
        SYSCALL_MOUNT => sys_mount(
            args[0] as *const u8,
            args[1] as *const u8,
            args[2] as *const u8,
            args[3] as u32,
            args[4] as *const u8,
        ),
        SYSCALL_STATFS => sys_statfs(args[0] as *const u8, args[1] as *mut Statfs),
        SYSCALL_FACCESSAT => sys_faccessat(
            args[0] as isize,
            args[1] as *const u8,
            args[2] as u32,
            args[3] as u32,
        ),
        SYSCALL_CHDIR => sys_chdir(args[0] as *const u8),
        SYSCALL_OPEN => sys_openat(
            args[0] as isize,
            args[1] as *const u8,
            args[2] as u32,
            args[3] as u32,
        ),
        SYSCALL_CLOSE => sys_close(args[0]),
        SYSCALL_PIPE => sys_pipe(args[0] as *mut i32),
        SYSCALL_GETDENTS => sys_getdents(args[0], args[1], args[2]),
        SYSCALL_LSEEK => sys_lseek(args[0], args[1] as isize, args[2] as u8),
        SYSCALL_READ => sys_read(args[0], args[1], args[2]).await,
        SYSCALL_WRITE => sys_write(args[0], args[1], args[2]).await,
        SYSCALL_WRITEV => sys_writev(args[0], args[1], args[2]).await,
        SYSCALL_SENDFILE => {
            sys_sendfile(
                args[0] as isize,
                args[1] as isize,
                args[2],
                args[3] as usize,
            )
            .await
        }
        SYSCALL_PPOLL => sys_ppoll(args[0], args[1], args[2], args[3]).await,
        SYSCALL_READLINKAT => sys_readlinkat(args[0], args[1], args[2], args[3]),
        SYSCALL_NEWFSTATAT => sys_newfstatat(
            args[0] as isize,
            args[1] as *const u8,
            args[2],
            args[3] as u32,
        ),
        SYSCALL_FSTAT => sys_fstat(args[0], args[1]),
        SYSCALL_UTIMENSAT => sys_utimensat(
            args[0] as isize,
            args[1] as *const u8,
            args[2] as *const TimeSpec,
            args[3] as u32,
        ),
        SYSCALL_EXIT => sys_exit(args[0] as i8),
        SYSCALL_EXIT_GROUP => sys_exit_group(args[0] as i8),
        SYSCALL_SET_TID_ADDRESS => sys_set_tid_address(args[0]),
        SYSCALL_FUTEX => sys_futex(args[0], args[1], args[2]).await,
        SYSCALL_NANOSLEEP => sys_nanosleep(args[0]).await,
        SYSCALL_CLOCK_SETTIME => sys_clock_settime(args[0], args[1] as *const TimeSpec),
        SYSCALL_CLOCK_GETTIME => sys_clock_gettime(args[0], args[1] as *mut TimeSpec),
        SYSCALL_YIELD => sys_yield().await,
        SYSCALL_KILL => sys_kill(args[0] as isize, args[1] as i32),
        SYSCALL_RT_SIGACTION => sys_rt_sigaction(
            args[0] as i32,
            args[1] as *const SigAction,
            args[2] as *mut SigAction,
        ),
        SYSCALL_RT_SIGPROCMASK => sys_rt_sigprocmask(
            args[0] as i32,
            args[1] as *const usize,
            args[2] as *mut SigSet,
        ),
        SYSCALL_RT_SIGRETURN => sys_rt_sigreturn(),
        SYSCALL_TIMES => sys_times(args[0] as *mut Tms),
        SYSCALL_SETPGID => sys_setpgid(args[0], args[1]),
        SYSCALL_GETPGID => sys_getpgid(args[0]),
        SYSCALL_UNAME => sys_uname(args[0]),
        SYSCALL_GET_TIME => sys_get_time(args[0] as *mut TimeVal),
        SYSCALL_GETPID => sys_getpid(),
        SYSCALL_GETPPID => sys_getppid(),
        SYSCALL_GETUID => sys_getuid(),
        SYSCALL_GETEUID => sys_geteuid(),
        SYSCALL_TGKILL => sys_tgkill(args[0] as usize, args[1] as usize, args[2] as i32),
        SYSCALL_BRK => sys_brk(args[0]),
        SYSCALL_MUNMAP => sys_munmap(args[0] as usize, args[1] as usize),
        SYSCALL_CLONE => sys_clone(
            args[0],
            args[1] as *const u8,
            args[2] as *const u8,
            args[3] as *const u8,
            args[4] as *const u8,
        ),
        SYSCALL_EXECVE => sys_execve(
            args[0] as *const u8,
            args[1] as *const usize,
            args[2] as *const usize,
        ),
        SYSCALL_MMAP => sys_mmap(
            args[0] as *const u8,
            args[1],
            args[2] as i32,
            args[3] as i32,
            args[4],
            args[5],
        ),
        SYSCALL_MPROTECT => sys_mprotect(args[0], args[1], args[2] as i32),
        SYSCALL_WAIT4 => sys_wait4(args[0] as isize, args[1], args[2] as i32).await,
        SYSCALL_REMANEAT2 => sys_renameat2(
            args[0] as isize,
            args[1] as *const u8,
            args[2] as isize,
            args[3] as *const u8,
            args[4] as u32,
        ),
        _ => {
            // panic!("Unsupported syscall_id: {}", syscall_id);
            error!("Unsupported syscall_id: {}", syscall_id);
            Ok(0)
        }
    }
}

/// Used for sig action.
/// Note that this function is called in user mode only
pub fn user_sigreturn() {
    let mut ret: isize;
    unsafe {
        asm!(
            "ecall",
            inlateout("x10") 0 as isize => ret,
            in("x11") 0,
            in("x12") 0,
            in("x17") SYSCALL_RT_SIGRETURN
        );
    }
}

bitflags! {
    /// Mmap permissions
    pub struct MmapProt: u32 {
        /// None
        const PROT_NONE = 0;
        /// Readable
        const PROT_READ = 1 << 0;
        /// Writable
        const PROT_WRITE = 1 << 1;
        /// Executable
        const PROT_EXEC = 1 << 2;
    }
}

impl From<MmapProt> for MapPermission {
    fn from(prot: MmapProt) -> Self {
        let mut map_permission = MapPermission::from_bits(0).unwrap();
        if prot.contains(MmapProt::PROT_READ) {
            map_permission |= MapPermission::R;
        }
        if prot.contains(MmapProt::PROT_WRITE) {
            map_permission |= MapPermission::W;
        }
        if prot.contains(MmapProt::PROT_EXEC) {
            map_permission |= MapPermission::X;
        }
        map_permission
    }
}

bitflags! {
    /// Mmap flags
    pub struct MmapFlags: u32 {
        /// Shared
        const MAP_SHARED = 1;
        /// Private
        const MAP_PRIVATE = 1 << 1;
        /// Anonymous
        const MAP_ANONYMOUS = 1 << 5;
    }
}

/// Futex Operations
pub enum FutexOperations {
    /// Wait
    FutexWait = 1,
    /// Wake up
    FutexWake = 2,
}

/// Poll Fd
#[repr(C)]
#[derive(Debug)]
pub struct PollFd {
    /// Fd
    pub fd: i32,
    /// Requested events
    pub events: i16,
    /// Returned events
    pub revents: i16,
}<|MERGE_RESOLUTION|>--- conflicted
+++ resolved
@@ -58,11 +58,7 @@
 const SYSCALL_GETPPID: usize = 173;
 const SYSCALL_GETUID: usize = 174;
 const SYSCALL_GETEUID: usize = 175;
-<<<<<<< HEAD
-const SYSCALL_GETTID: usize = 178;
-=======
 const SYSCALL_GETTID: usize = 176;
->>>>>>> a2646c4b
 const SYSCALL_BRK: usize = 214;
 const SYSCALL_MUNMAP: usize = 215;
 const SYSCALL_CLONE: usize = 220;
@@ -87,7 +83,7 @@
 
 use dev::*;
 use fs::*;
-use log::{debug, error, info, trace};
+use log::{error, info};
 use mm::*;
 use process::*;
 use signal::*;
@@ -95,7 +91,7 @@
 use sync::*;
 
 use crate::{
-    fs::Statfs,
+    fs::posix::Statfs,
     mm::MapPermission,
     processor::current_trap_cx,
     signal::{SigAction, SigSet},
