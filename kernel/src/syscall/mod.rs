--- conflicted
+++ resolved
@@ -51,11 +51,7 @@
 const SYSCALL_TGKILL: usize = 131;
 const SYSCALL_RT_SIGACTION: usize = 134;
 const SYSCALL_RT_SIGPROCMASK: usize = 135;
-<<<<<<< HEAD
-const SYSCALL_RT_SIGTIMERDWAIT: usize = 137;
-=======
 const SYSCALL_RT_SIGTIMEDWAIT: usize = 137;
->>>>>>> d3ecca70
 const SYSCALL_RT_SIGRETURN: usize = 139;
 const SYSCALL_TIMES: usize = 153;
 const SYSCALL_SETPGID: usize = 154;
