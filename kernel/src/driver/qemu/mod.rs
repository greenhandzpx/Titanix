--- conflicted
+++ resolved
@@ -1,4 +1,3 @@
-<<<<<<< HEAD
 use core::ptr::NonNull;
 
 use alloc::vec::Vec;
@@ -88,10 +87,9 @@
     ) {
         // todo!()
     }
+}
 
-=======
 pub mod uart;
-pub mod virtio_blk;
 
 pub enum IntrSource {
     UART0 = 10,
@@ -107,5 +105,4 @@
             _ => Self::UnknownIntr,
         }
     }
->>>>>>> 435b7897
 }