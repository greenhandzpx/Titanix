use core::cell::UnsafeCell;
use core::panic;

use alloc::string::ToString;
use alloc::sync::Arc;
use alloc::{boxed::Box, vec::Vec};
use fatfs::{DirEntry, Read, Seek, Write};
use lazy_static::*;
use log::{debug, error, info, warn};

use crate::fs::file::DefaultFile;
use crate::fs::inode::INODE_CACHE;
<<<<<<< HEAD
use crate::mm::PageCache;
=======
>>>>>>> 14db940f
use crate::utils::error::{self, AsyscallRet, SyscallErr};
use crate::{
    driver::{block::IoDevice, BLOCK_DEVICE},
    processor::SumGuard,
    stack_trace,
    sync::mutex::SpinNoIrqLock,
    utils::error::{GeneralRet, SyscallRet},
};

use super::file::FileMetaInner;
use super::inode::InodeMeta;
use super::{file::FileMeta, file_system::FileSystemMeta, File, FileSystem, FileSystemType, Inode};
use super::{InodeMode, OpenFlags};

type Mutex<T> = SpinNoIrqLock<T>;

pub struct Fat32FileSystem {
    fat_fs: fatfs::FileSystem<IoDevice, fatfs::DefaultTimeProvider, fatfs::LossyOemCpConverter>,
    meta: UnsafeCell<Option<FileSystemMeta>>,
}

unsafe impl Send for Fat32FileSystem {}
unsafe impl Sync for Fat32FileSystem {}

unsafe impl Send for Fat32Inode {}
unsafe impl Sync for Fat32Inode {}

impl Fat32FileSystem {
    pub fn new(buffer_cache: IoDevice) -> Self {
        Self {
            fat_fs: fatfs::FileSystem::new(buffer_cache, fatfs::FsOptions::new()).unwrap(),
            meta: UnsafeCell::new(None),
        }
    }
}

impl FileSystem for Fat32FileSystem {
    fn create_root(
        &self,
        parent: Option<Arc<dyn Inode>>,
        mount_point: &str,
    ) -> GeneralRet<Arc<dyn Inode>> {
        debug!("fat32: start to create root inode...");
        let mut root_inode = Fat32RootInode::new(&ROOT_FS, None);
        root_inode.init(parent, mount_point, super::InodeMode::FileDIR, 0)?;
        debug!("fat32: create root inode finished");
        Ok(Arc::new(root_inode))
    }

    fn set_metadata(&mut self, metadata: FileSystemMeta) {
        self.meta = UnsafeCell::new(Some(metadata));
    }

    fn metadata(&self) -> FileSystemMeta {
        unsafe { (*self.meta.get()).as_ref().unwrap().clone() }
    }
    fn set_metadata_ref(&self, metadata: FileSystemMeta) {
        unsafe { *self.meta.get() = Some(metadata) }
    }
}

pub struct Fat32RootInode {
    fs: &'static Fat32FileSystem,
    meta: Option<InodeMeta>,
}

impl Fat32RootInode {
    pub fn new(fs: &'static Fat32FileSystem, meta: Option<InodeMeta>) -> Self {
        Self { fs, meta }
    }
}

impl Inode for Fat32RootInode {
    fn open(&self, this: Arc<dyn Inode>, flags: OpenFlags) -> GeneralRet<Arc<dyn File>> {
        let (readable, writable) = flags.read_write();
        let file_meta = FileMeta {
            // TODO: not sure whether this file_name() is absolute path or not
            path: "/".to_string(),
            flags,
            inner: Mutex::new(FileMetaInner {
                inode: Some(this),
                pos: 0,
                dirent_index: 0,
            }),
        };
        Ok(Arc::new(DefaultFile::new(file_meta)))
    }

    fn metadata(&self) -> &InodeMeta {
        &self.meta.as_ref().unwrap()
    }

    fn set_metadata(&mut self, meta: InodeMeta) {
        self.meta = Some(meta);
    }

    fn load_children_from_disk(&self, this: Arc<dyn Inode>) {
        debug!("[Fat32RootInode]: load children");
        let mut meta_inner = self.meta.as_ref().unwrap().inner.lock();
        for dentry in self.fs.fat_fs.root_dir().iter() {
            let inode_mode = {
                if dentry.as_ref().unwrap().is_dir() {
                    InodeMode::FileDIR
                } else {
                    InodeMode::FileREG
                }
            };
            let data_len = dentry.as_ref().unwrap().len();
            // let dentry_tmp = dentry.as_ref().cloned();
            let file_name = dentry.as_ref().unwrap().file_name();
            // debug!("[load children]: dentry name {}", file_name);
            let meta = InodeMeta::new(
                Some(this.clone()),
                &file_name,
                inode_mode,
                data_len as usize,
            );
            let file_name = dentry.as_ref().unwrap().file_name();
            let child = Arc::new(Fat32Inode::new(dentry.unwrap(), Some(meta)));
            child.metadata().inner.lock().page_cache = Some(PageCache::new(child.clone(), 3));
            meta_inner.children.insert(file_name, child);
        }
    }

    fn delete_child(&self, child_name: &str) {
        debug!("Try to delete child: {} in root inode", child_name);
        if self.fs.fat_fs.root_dir().remove(child_name).is_err() {
            error!("Error in delete child in root inode");
        };
    }

    fn mknod(
        &self,
        this: Arc<dyn Inode>,
        pathname: &str,
        mode: InodeMode,
        dev_id: usize,
    ) -> GeneralRet<()> {
        debug!("fatfs mknod: {}", pathname);

        let name = pathname.to_string();
        let _new_file = self.fs.fat_fs.root_dir().create_file(&name).unwrap();
        let func = || {
            for dentry in self.fs.fat_fs.root_dir().iter() {
                if dentry.as_ref().unwrap().file_name() == name {
                    return Some(dentry.unwrap());
                }
            }
            return None;
        };
        let new_dentry = func();
        let mut new_inode = Fat32Inode {
            dentry: new_dentry.unwrap(),
            meta: None,
        };
        new_inode.init(Some(this.clone()), pathname, mode, 0)?;
        let key = new_inode.metadata().inner.lock().hash_name.name_hash as usize;
        let new_inode = Arc::new(new_inode);
        INODE_CACHE.lock().insert(key, new_inode.clone());
        this.metadata()
            .inner
            .lock()
            .children
            .insert(new_inode.metadata().name.clone(), new_inode);
        Ok(())
    }

    fn mkdir(&self, this: Arc<dyn Inode>, pathname: &str, mode: InodeMode) -> GeneralRet<()> {
        debug!("fatfs mkdir: {}", pathname);

        let name = pathname.to_string();
        let _new_dir = self.fs.fat_fs.root_dir().create_dir(&name).unwrap();
        let func = || {
            for dentry in self.fs.fat_fs.root_dir().iter() {
                if dentry.as_ref().unwrap().file_name() == name {
                    return Some(dentry.unwrap());
                }
            }
            return None;
        };
        let new_dentry = func();
        let mut new_inode = Fat32Inode {
            dentry: new_dentry.unwrap(),
            meta: None,
        };
        new_inode.init(Some(this.clone()), pathname, mode, 0)?;
        let key = new_inode.metadata().inner.lock().hash_name.name_hash as usize;
        let new_inode = Arc::new(new_inode);
        INODE_CACHE.lock().insert(key, new_inode.clone());
        this.metadata()
            .inner
            .lock()
            .children
            .insert(new_inode.metadata().name.clone(), new_inode);
        Ok(())
    }
}

// pub enum Fat32NodeType {
//     Dir(fatfs::Dir<'static, IoDevice, fatfs::DefaultTimeProvider, fatfs::LossyOemCpConverter>),
//     File(fatfs::File<'static, IoDevice, fatfs::DefaultTimeProvider, fatfs::LossyOemCpConverter>),
// }

pub struct Fat32Inode {
    dentry: DirEntry<'static, IoDevice, fatfs::DefaultTimeProvider, fatfs::LossyOemCpConverter>,
    meta: Option<InodeMeta>,
}

impl Fat32Inode {
    pub fn new(
        dentry: DirEntry<'static, IoDevice, fatfs::DefaultTimeProvider, fatfs::LossyOemCpConverter>,
        meta: Option<InodeMeta>,
    ) -> Self {
        Self { dentry, meta }
    }
}

impl Inode for Fat32Inode {
    fn open(&self, this: Arc<dyn Inode>, flags: OpenFlags) -> GeneralRet<Arc<dyn File>> {
        debug!("[Fat32Inode]: open: name: {}", self.dentry.file_name());
        let file_meta = FileMeta {
            // TODO: not sure whether this file_name() is absolute path or not
            path: self.dentry.file_name(),
            flags,
            inner: Mutex::new(FileMetaInner {
                inode: Some(this),
                pos: 0,
                dirent_index: 0,
            }),
        };
        Ok(Arc::new(DefaultFile::new(file_meta)))
    }

    fn metadata(&self) -> &InodeMeta {
        &self.meta.as_ref().unwrap()
    }

    fn set_metadata(&mut self, meta: InodeMeta) {
        self.meta = Some(meta);
    }

    fn load_children_from_disk(&self, this: Arc<dyn Inode>) {
        if self.dentry.is_file() {
            panic!("Cannot load a file's children");
        }
        debug!("[Fat32Inode]: load children");
        let mut meta_inner = self.meta.as_ref().unwrap().inner.lock();
        for dentry in self.dentry.to_dir().iter() {
            let inode_mode = {
                if dentry.as_ref().unwrap().is_dir() {
                    InodeMode::FileDIR
                } else {
                    InodeMode::FileREG
                }
            };
            let data_len = dentry.as_ref().unwrap().len();
            // let dentry_tmp = dentry.as_ref().cloned();
            let file_name = dentry.as_ref().unwrap().file_name();
            let meta = InodeMeta::new(
                Some(this.clone()),
                &file_name,
                inode_mode,
                data_len as usize,
            );
            let file_name = dentry.as_ref().unwrap().file_name();
            let child = Arc::new(Fat32Inode::new(dentry.unwrap(), Some(meta)));
            child.metadata().inner.lock().page_cache = Some(PageCache::new(child.clone(), 3));
            meta_inner.children.insert(file_name, child);
        }
    }

    fn delete_child(&self, child_name: &str) {
        debug!("Try to delete child: {} in normal inode", child_name);
        if self.dentry.to_dir().remove(child_name).is_err() {
            error!("Error in deleting child in normal inode");
        };
    }

    fn mknod(
        &self,
        this: Arc<dyn Inode>,
        pathname: &str,
        mode: InodeMode,
        dev_id: usize,
    ) -> GeneralRet<()> {
        debug!("fatfs mknod: {}", pathname);

        let name = pathname.to_string();
        if self.dentry.is_file() {
            return Err(SyscallErr::ENOTDIR);
        }
        let _new_file = self.dentry.to_dir().create_file(&name).unwrap();
        let func = || {
            for dentry in self.dentry.to_dir().iter() {
                if dentry.as_ref().unwrap().file_name() == name {
                    return Some(dentry.unwrap());
                }
            }
            return None;
        };
        let new_dentry = func();
        let mut new_inode = Fat32Inode {
            dentry: new_dentry.unwrap(),
            meta: None,
        };
        new_inode.init(Some(this.clone()), pathname, mode, 0)?;
        let key = new_inode.metadata().inner.lock().hash_name.name_hash as usize;
        let new_inode = Arc::new(new_inode);
        INODE_CACHE.lock().insert(key, new_inode.clone());
        this.metadata()
            .inner
            .lock()
            .children
            .insert(new_inode.metadata().name.clone(), new_inode);
        Ok(())
    }

    fn read(&self, offset: usize, buf: &mut [u8]) -> GeneralRet<usize> {
        if self.dentry.is_dir() {
            return Err(SyscallErr::EISDIR);
        }
        let mut file = self.dentry.to_file();
        if file.seek(fatfs::SeekFrom::Start(offset as u64)).is_err() {
            return Err(SyscallErr::EINVAL);
        }
        if let Some(bytes) = file.read(buf).ok() {
            return Ok(bytes);
        } else {
            warn!("fatfs read file failed!");
            return Err(SyscallErr::EINVAL);
        }
<<<<<<< HEAD
=======
        v
    }
}

// #[async_trait]
impl File for Fat32File {
    fn readable(&self) -> bool {
        self.readable
    }

    fn writable(&self) -> bool {
        self.writable
    }

    fn metadata(&self) -> &FileMeta {
        self.meta.as_ref().unwrap()
    }

    fn read<'a>(&'a self, buf: &'a mut [u8]) -> AsyscallRet {
        Box::pin(async move {
            // let mut inner = self.inner.lock();
            let mut total_read_size = 0usize;
            let _sum_guard = SumGuard::new();
            let mut inner = self.inner.lock();
            let bytes = match &mut inner.node {
                Fat32NodeType::Dir(dir) => panic!(),
                Fat32NodeType::File(file) => file.read(buf),
            };
            total_read_size += bytes.unwrap();
            inner.offset += total_read_size;
            debug!("read size {}", total_read_size);
            Ok(total_read_size as isize)
        })
    }

    fn sync_read(&self, buf: &mut [u8]) -> SyscallRet {
        // let mut inner = self.inner.lock();
        let mut total_read_size = 0usize;
        let _sum_guard = SumGuard::new();
        let mut inner = self.inner.lock();
        let bytes = match &mut inner.node {
            Fat32NodeType::Dir(dir) => panic!(),
            Fat32NodeType::File(file) => {
                let res = file.read(buf);
                debug!(
                    "[sync_read]: pos: {:#x}",
                    file.seek(fatfs::SeekFrom::Current(0)).unwrap()
                );
                res
            }
        };
        total_read_size += bytes.unwrap();
        inner.offset += total_read_size;
        debug!(
            "[sync_read]: read size {}, buf len {}",
            total_read_size,
            buf.len()
        );
        Ok(total_read_size as isize)
    }

    fn write<'a>(&'a self, buf: &'a [u8]) -> AsyscallRet {
        Box::pin(async move {
            let mut total_write_size = 0usize;
            let _sum_guard = SumGuard::new();
            let mut inner = self.inner.lock();
            let bytes = match &mut inner.node {
                Fat32NodeType::Dir(dir) => panic!(),
                Fat32NodeType::File(file) => {
                    let res = file.write(buf);
                    debug!(
                        "[write]: pos: {:#x}",
                        file.seek(fatfs::SeekFrom::Current(0)).unwrap()
                    );
                    res
                }
            };
            total_write_size += bytes.unwrap();
            inner.offset += total_write_size;
            self.metadata()
                .inner
                .lock()
                .inode
                .as_ref()
                .unwrap()
                .metadata()
                .inner
                .lock()
                .size += total_write_size;
            debug!("[write]: write size {}", total_write_size);
            Ok(total_write_size as isize)
        })
>>>>>>> 14db940f
    }

    fn write(&self, offset: usize, buf: &[u8]) -> GeneralRet<usize> {
        if self.dentry.is_dir() {
            return Err(SyscallErr::EISDIR);
        }
        let mut file = self.dentry.to_file();
        if file.seek(fatfs::SeekFrom::Start(offset as u64)).is_err() {
            return Err(SyscallErr::EINVAL);
        }
        if let Some(bytes) = file.write(buf).ok() {
            return Ok(bytes);
        } else {
            warn!("fatfs write file failed!");
            return Err(SyscallErr::EINVAL);
        }
    }
}

lazy_static! {
    pub static ref ROOT_FS: Fat32FileSystem = {
        debug!("ROOT_FS: start to init...");
        let buffer_cache = IoDevice::new(BLOCK_DEVICE.clone());
        let ret = Fat32FileSystem::new(buffer_cache);
        debug!("ROOT_FS: init finished");
        ret
    };
}

/// List all files in the filesystems
pub fn list_apps_fat32() {
    info!("/************** APPS ****************/");
    for app in ROOT_FS.fat_fs.root_dir().iter() {
        info!("{}", app.unwrap().file_name());
    }
    info!("/************************************/");
}

pub fn init() -> GeneralRet<()> {
    info!("start to init fatfs...");

    // unsafe {
    //     let root_fs = &mut (*(&ROOT_FS as *const Fat32FileSystem as *mut Fat32FileSystem));
    //     ROOT_FS.init("/", FileSystemType::VFAT).unwrap();
    // }
    ROOT_FS.init_ref("/", FileSystemType::VFAT)?;
    let root_inode = ROOT_FS.metadata().root_inode.unwrap();
    root_inode.mkdir(root_inode.clone(), "mnt", InodeMode::FileDIR)?;

    // FILE_SYSTEM_MANAGER
    //     .fs_mgr
    //     .lock()
    //     .insert("/".to_string(), Arc::new(test_fs));
    info!("init fatfs success");

    Ok(())
}<|MERGE_RESOLUTION|>--- conflicted
+++ resolved
@@ -10,10 +10,7 @@
 
 use crate::fs::file::DefaultFile;
 use crate::fs::inode::INODE_CACHE;
-<<<<<<< HEAD
 use crate::mm::PageCache;
-=======
->>>>>>> 14db940f
 use crate::utils::error::{self, AsyscallRet, SyscallErr};
 use crate::{
     driver::{block::IoDevice, BLOCK_DEVICE},
@@ -345,101 +342,6 @@
             warn!("fatfs read file failed!");
             return Err(SyscallErr::EINVAL);
         }
-<<<<<<< HEAD
-=======
-        v
-    }
-}
-
-// #[async_trait]
-impl File for Fat32File {
-    fn readable(&self) -> bool {
-        self.readable
-    }
-
-    fn writable(&self) -> bool {
-        self.writable
-    }
-
-    fn metadata(&self) -> &FileMeta {
-        self.meta.as_ref().unwrap()
-    }
-
-    fn read<'a>(&'a self, buf: &'a mut [u8]) -> AsyscallRet {
-        Box::pin(async move {
-            // let mut inner = self.inner.lock();
-            let mut total_read_size = 0usize;
-            let _sum_guard = SumGuard::new();
-            let mut inner = self.inner.lock();
-            let bytes = match &mut inner.node {
-                Fat32NodeType::Dir(dir) => panic!(),
-                Fat32NodeType::File(file) => file.read(buf),
-            };
-            total_read_size += bytes.unwrap();
-            inner.offset += total_read_size;
-            debug!("read size {}", total_read_size);
-            Ok(total_read_size as isize)
-        })
-    }
-
-    fn sync_read(&self, buf: &mut [u8]) -> SyscallRet {
-        // let mut inner = self.inner.lock();
-        let mut total_read_size = 0usize;
-        let _sum_guard = SumGuard::new();
-        let mut inner = self.inner.lock();
-        let bytes = match &mut inner.node {
-            Fat32NodeType::Dir(dir) => panic!(),
-            Fat32NodeType::File(file) => {
-                let res = file.read(buf);
-                debug!(
-                    "[sync_read]: pos: {:#x}",
-                    file.seek(fatfs::SeekFrom::Current(0)).unwrap()
-                );
-                res
-            }
-        };
-        total_read_size += bytes.unwrap();
-        inner.offset += total_read_size;
-        debug!(
-            "[sync_read]: read size {}, buf len {}",
-            total_read_size,
-            buf.len()
-        );
-        Ok(total_read_size as isize)
-    }
-
-    fn write<'a>(&'a self, buf: &'a [u8]) -> AsyscallRet {
-        Box::pin(async move {
-            let mut total_write_size = 0usize;
-            let _sum_guard = SumGuard::new();
-            let mut inner = self.inner.lock();
-            let bytes = match &mut inner.node {
-                Fat32NodeType::Dir(dir) => panic!(),
-                Fat32NodeType::File(file) => {
-                    let res = file.write(buf);
-                    debug!(
-                        "[write]: pos: {:#x}",
-                        file.seek(fatfs::SeekFrom::Current(0)).unwrap()
-                    );
-                    res
-                }
-            };
-            total_write_size += bytes.unwrap();
-            inner.offset += total_write_size;
-            self.metadata()
-                .inner
-                .lock()
-                .inode
-                .as_ref()
-                .unwrap()
-                .metadata()
-                .inner
-                .lock()
-                .size += total_write_size;
-            debug!("[write]: write size {}", total_write_size);
-            Ok(total_write_size as isize)
-        })
->>>>>>> 14db940f
     }
 
     fn write(&self, offset: usize, buf: &[u8]) -> GeneralRet<usize> {
