--- conflicted
+++ resolved
@@ -1,22 +1,14 @@
 use core::sync::atomic::{AtomicU8, Ordering};
 
 use alloc::boxed::Box;
-<<<<<<< HEAD
-use log::warn;
-=======
 use log::{debug, warn};
->>>>>>> 14db940f
 
 use crate::{
     process,
     processor::SumGuard,
     sbi::console_getchar,
     sync::mutex::SpinNoIrqLock,
-<<<<<<< HEAD
     utils::error::{AsyscallRet, GeneralRet, SyscallErr},
-=======
-    utils::error::{AgeneralRet, AsyscallRet, GeneralRet, SyscallErr, SyscallRet},
->>>>>>> 14db940f
 };
 
 use super::file::{File, FileMeta};
