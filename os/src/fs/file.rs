--- conflicted
+++ resolved
@@ -1,19 +1,11 @@
-<<<<<<< HEAD
 use alloc::{boxed::Box, string::String, sync::Arc, vec::Vec};
 use log::debug;
-=======
-use alloc::{boxed::Box, string::String, sync::Arc};
->>>>>>> 14db940f
 
 use crate::{
     config::mm::PAGE_SIZE,
     mm::memory_set::VmArea,
-<<<<<<< HEAD
     processor::SumGuard,
     stack_trace,
-=======
-    timer::get_time_spec,
->>>>>>> 14db940f
     utils::error::{AgeneralRet, AsyscallRet, GeneralRet, SyscallRet},
 };
 
@@ -121,7 +113,6 @@
     }
 
     /// For default file, data must be read from page cache first
-<<<<<<< HEAD
     /// TODO: change to real async
     fn read<'a>(&'a self, buf: &'a mut [u8]) -> AsyscallRet {
         Box::pin(async move { self.sync_read(buf) })
@@ -132,16 +123,11 @@
         Box::pin(async move {
             stack_trace!();
             let _sum_guard = SumGuard::new();
-=======
-    fn read<'a>(&'a self, buf: &'a mut [u8]) -> AsyscallRet {
-        Box::pin(async move {
->>>>>>> 14db940f
             let mut file_meta = self.metadata().inner.lock();
             let mut inode_meta = file_meta.inode.as_ref().unwrap().metadata().inner.lock();
 
             // Calculate buf end according to inode meta
             // TODO now calculate buf end at first, which may need modifying
-<<<<<<< HEAD
             // beacuse buf end may change by other thread
             // let mut buf_end = inode_meta.data_len - file_meta.pos;
             // if buf_end > buf.len() {
@@ -244,102 +230,5 @@
             v.extend_from_slice(&buffer[..len as usize]);
         }
         Ok(v)
-=======
-            // beacuse buf end may be changed by other thread
-            let mut buf_end = inode_meta.data_len - file_meta.pos;
-            if buf_end > buf.len() {
-                buf_end = buf.len();
-            }
-
-            let mut buf_offset = 0;
-            let mut res = 0;
-            let mut file_offset = file_meta.pos;
-
-            while buf_offset < buf_end {
-                // Get the page from page cache
-                let page = inode_meta
-                    .page_cache
-                    .as_mut()
-                    .unwrap()
-                    .get_page(file_meta.pos)?;
-
-                // Read this page
-                let page_offset = file_offset % FILE_PAGE_SIZE;
-                let mut buf_offset_end = buf_offset + (FILE_PAGE_SIZE - page_offset);
-                if buf_offset_end > buf_end {
-                    buf_offset_end = buf_end;
-                }
-
-                let bytes = page.read(page_offset, &mut buf[buf_offset..buf_offset_end])?;
-                file_offset += bytes;
-                res += bytes;
-                buf_offset = buf_offset_end;
-            }
-
-            drop(inode_meta);
-            file_meta.pos = file_offset;
-            Ok(res as isize)
-        })
-    }
-
-    /// For default file, data must be written to page cache first
-    fn write<'a>(&'a self, buf: &'a [u8]) -> AsyscallRet {
-        Box::pin(async move {
-            let mut file_meta = self.metadata().inner.lock();
-            let mut inode_meta = file_meta.inode.as_ref().unwrap().metadata().inner.lock();
-
-            // Calculate buf end according to inode meta
-            // TODO now calculate buf end at first, which may need modifying
-            // beacuse buf end may change by other thread
-            let mut buf_end = inode_meta.data_len - file_meta.pos;
-            if buf_end > buf.len() {
-                buf_end = buf.len();
-            }
-
-            let mut buf_offset = 0;
-            let mut res = 0;
-            let mut file_offset = file_meta.pos;
-
-            while buf_offset < buf_end {
-                // Get the page from page cache
-                let page = inode_meta
-                    .page_cache
-                    .as_mut()
-                    .unwrap()
-                    .get_page(file_meta.pos)?;
-
-                // Read this page
-                let page_offset = file_offset % FILE_PAGE_SIZE;
-                let mut buf_offset_end = buf_offset + (FILE_PAGE_SIZE - page_offset);
-                if buf_offset_end > buf_end {
-                    buf_offset_end = buf_end;
-                }
-
-                let bytes = page.write(page_offset, &buf[buf_offset..buf_offset_end])?;
-                file_offset += bytes;
-                res += bytes;
-                buf_offset = buf_offset_end;
-            }
-
-            // change state
-            match inode_meta.state {
-                InodeState::Synced => {
-                    inode_meta.state = InodeState::DirtyData;
-                }
-                InodeState::DirtyInode => {
-                    inode_meta.state = InodeState::DirtyAll;
-                }
-                _ => {}
-            }
-            // change time
-            inode_meta.st_atim = get_time_spec();
-            inode_meta.st_mtim = inode_meta.st_atim;
-            inode_meta.st_ctim = inode_meta.st_atim;
-
-            drop(inode_meta);
-            file_meta.pos = file_offset;
-            Ok(res as isize)
-        })
->>>>>>> 14db940f
     }
 }