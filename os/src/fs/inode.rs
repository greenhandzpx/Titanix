<<<<<<< HEAD
use core::sync::atomic::{AtomicUsize, Ordering};
=======
use core::{
    hash::Hash,
    sync::atomic::{AtomicUsize, Ordering},
};
>>>>>>> 14db940f

use alloc::{
    collections::BTreeMap,
    string::{String, ToString},
    sync::{Arc, Weak},
};
use lazy_static::*;
use log::{debug, warn};

use crate::{
    mm::PageCache,
<<<<<<< HEAD
    timer::get_time_ms,
    utils::{error::GeneralRet, hash_table::HashTable, path::Path},
=======
    timer::TimeSpec,
    utils::{debug, error::GeneralRet, hash_table::HashTable, path::Path},
>>>>>>> 14db940f
};

use super::{
    devfs::DevWrapper,
    fat32_tmp::ROOT_FS,
    file::{DefaultFile, FileMeta, FileMetaInner},
    file_system::FILE_SYSTEM_MANAGER,
    hash_name::HashName,
    // dentry::{self, Dentry},
    // inode::OpenFlags,
    pipe::Pipe,
    File,
    FileSystem,
    Mutex,
    OpenFlags,
};

lazy_static! {
    /// Dcache: cache: (parent id, child name) -> dentry
    /// TODO: add max capacity limit and lru policy
    ///
    pub static ref INODE_CACHE: Mutex<HashTable<usize, Arc<dyn Inode>>> = Mutex::new(HashTable::new());
}
#[derive(PartialEq, Debug)]
pub enum InodeMode {
    FileSOCK = 0xC000, /* socket */
    FileLNK = 0xA000,  /* symbolic link */
    FileREG = 0x8000,  /* regular file */
    FileBLK = 0x6000,  /* block device */
    FileDIR = 0x4000,  /* directory */
    FileCHR = 0x2000,  /* character device */
    FileFIFO = 0x1000, /* FIFO */
                       // TODO add more(like R / W / X etc)
}

/// Inode state flags
#[derive(Clone, Copy, Debug)]
pub enum InodeState {
    /// init, the inode may related to an inode in disk, but not load data from disk
    Init = 0x1,
    /// inode dirty, data which is pointed to by inode is not dirty
    DirtyInode = 0x2,
    /// data already changed but not yet sync (inode not change)
    DirtyData = 0x3,
    /// inode and date changed together
    DirtyAll = 0x4,
    /// already sync
    Synced = 0x5,
}

// static INODE_NUMBER: AtomicUsize = AtomicUsize::new(0);

static INODE_UID_ALLOCATOR: AtomicUsize = AtomicUsize::new(1);

pub trait Inode: Send + Sync {
    fn init(
        &mut self,
        parent: Option<Arc<dyn Inode>>,
        path: &str,
        mode: InodeMode,
        data_len: usize,
    ) -> GeneralRet<()> {
        debug!("start to init inode...");
        let meta = InodeMeta::new(parent, path, mode, data_len);
        self.set_metadata(meta);
        debug!("init inode finished");
        Ok(())
    }
    // fn create(&self, dentry: Arc<dyn Dentry>) -> GeneralRet<Arc<dyn Inode>> {
    //     todo!();
    // }
    // // // you should use the parent inode to call this function and give the target dentry name
    // // fn lookup(&self, target_name: &str) -> GeneralRet<Arc<dyn Dentry>>;
    // fn unlink(self: Arc<Self>, dentry: Arc<dyn Dentry>) -> SyscallRet {
    //     let count = Arc::strong_count(&self);
    //     if count > 1 {
    //         return SyscallRet::Err(crate::utils::error::SyscallErr::EBUSY);
    //     } else {
    //         // TODO: remove dentry, maybe not remove dentry in cache?
    //         return Ok(0);
    //     }
    // }
    // // TODO not sure what the args should be
    // fn rename(&self, old_dentry: &mut Dentry, new_inode: &mut Self, new_dentry: &mut Dentry) {
    //     todo!()
    // }

    /// Default operation is to open the default file(i.e. file from disk)
    fn open(&self, this: Arc<dyn Inode>, flags: OpenFlags) -> GeneralRet<Arc<dyn File>> {
        let file_meta = FileMeta {
            path: self.metadata().path.clone(),
            flags,
            inner: Mutex::new(FileMetaInner {
                inode: Some(this),
                pos: 0,
                dirent_index: 0,
            }),
        };
        let file = DefaultFile::new(file_meta);
        Ok(Arc::new(file))
    }

    /// You should call this function through the parent inode
    /// You should give a relative path
    fn mkdir(&self, _this: Arc<dyn Inode>, _pathname: &str, _mode: InodeMode) -> GeneralRet<()> {
        todo!()
    }
    fn rmdir(&self, _name: &str, _mode: InodeMode) -> GeneralRet<()> {
        todo!()
    }
    fn mknod(
        &self,
        _this: Arc<dyn Inode>,
        _pathname: &str,
        _mode: InodeMode,
        _dev_id: usize,
    ) -> GeneralRet<()> {
        todo!()
    }
    /// Read data at the given file offset from block device
    fn read(&self, _offset: usize, _buf: &mut [u8]) -> GeneralRet<usize> {
        todo!()
    }
    /// Write data to the given file offset in block device
    fn write(&self, _offset: usize, _buf: &[u8]) -> GeneralRet<usize> {
        todo!()
    }

    fn metadata(&self) -> &InodeMeta;
    fn set_metadata(&mut self, meta: InodeMeta);

    fn lookup(&self, this: Arc<dyn Inode>, name: &str) -> Option<Arc<dyn Inode>> {
        let key = HashName::hash_name(Some(self.metadata().uid), name).name_hash as usize;
        let value = INODE_CACHE.lock().get(&key).cloned();
        match value {
            Some(value) => Some(value.clone()),
            None => {
                debug!(
                    "cannot find child dentry, name: {}, try to find in inode",
                    name
                );
                let target_inode = self.try_find_and_insert_inode(this, name);
                match target_inode {
                    Some(target_inode) => Some(target_inode.clone()),
                    None => None,
                }
            }
        }
    }
    fn try_find_and_insert_inode(
        &self,
        this: Arc<dyn Inode>,
        child_name: &str,
    ) -> Option<Arc<dyn Inode>> {
        let key = HashName::hash_name(Some(self.metadata().uid), child_name).name_hash as usize;

        <dyn Inode>::load_children(this);
        debug!(
            "children size {}",
            self.metadata().inner.lock().children.len()
        );

        let target_inode = INODE_CACHE.lock().get(&key).cloned();

        match target_inode {
            Some(target_inode) => {
                // find the inode which related to this subdentry
                Some(target_inode.clone())
            }
            None => {
                debug!("Cannot find {} in children", child_name);
                None
            }
        }
    }
    /// unlink() system call will call this function.
    /// This function will delete the inode in inode cache and call delete() function to delete inode in disk.
    fn unlink(&self, child: Arc<dyn Inode>) -> GeneralRet<isize> {
        let key = child.metadata().inner.lock().hash_name.name_hash as usize;
        debug!("Try to delete child in INODE_CACHE");
        INODE_CACHE.lock().delete(key);
        let child_name = child.metadata().name.clone();
        self.metadata().inner.lock().children.remove(&child_name);
        self.delete_child(&child_name);
        Ok(0)
    }
    /// This function will delete the inode in inode cache.
    fn remove_child(&self, child: Arc<dyn Inode>) -> GeneralRet<isize> {
        let key = child.metadata().inner.lock().hash_name.name_hash as usize;
        debug!("Try to delete child in INODE_CACHE");
        INODE_CACHE.lock().delete(key);
        let child_name = child.metadata().name.clone();
        self.metadata().inner.lock().children.remove(&child_name);
        Ok(0)
    }

    /// Load the children dirs of the current dir
    /// The state of inode loaded from disk should be synced
    /// TODO: It may be a bad idea to load all children at one time?
    fn load_children_from_disk(&self, this: Arc<dyn Inode>);

    /// Delete inode in disk
    /// You should call this function through parent inode.
    /// TODO: This function should be implemented by actual filesystem.
    fn delete_child(&self, child_name: &str);
}

impl dyn Inode {
    /// Load children and insert them into INODE_CACHE
    pub fn load_children(parent: Arc<dyn Inode>) {
        debug!("[load_children] enter");
        parent.load_children_from_disk(parent.clone());
        let mut cache_lock = INODE_CACHE.lock();
        for child in parent.metadata().inner.lock().children.clone() {
            let key = child.1.metadata().inner.lock().hash_name.name_hash as usize;
            debug!(
                "[load_children] insert to INODE_CACHE, name: {}",
                child.1.metadata().name
            );
            cache_lock.insert(key, child.1);
        }
        debug!("[load_children] leave");
    }
    /// Look up from root(e.g. "/home/oscomp/workspace")
    pub fn lookup_from_root(
        // file_system: Arc<dyn FileSystem>,
        path: &str,
    ) -> Option<Arc<dyn Inode>> {
        let path_names = Path::path2vec(path);
        // path_names.remove(0);

        let root_fs = FILE_SYSTEM_MANAGER
            .fs_mgr
            .lock()
            .get("/")
            .cloned()
            .expect("No root fs is mounted");

        let mut parent = root_fs.metadata().root_inode.clone().unwrap();

        for name in path_names {
            match parent.lookup(parent.clone(), name) {
                Some(p) => parent = p,
                None => return None,
            }
        }
        Some(parent)
    }
    /// Look up from root(e.g. "/home/oscomp/workspace")
    pub fn lookup_from_root_tmp(
        // file_system: Arc<dyn FileSystem>,
        path: &str,
    ) -> Option<Arc<dyn Inode>> {
        let path_names = Path::path2vec(path);
        // path_names.remove(0);

        let mut parent = ROOT_FS.metadata().root_inode.clone().unwrap();

        for name in path_names {
            debug!("[lookup_from_root_tmp] name: {}", name);
            match parent.lookup(parent.clone(), name) {
                Some(p) => {
                    debug!("[lookup_from_root_tmp] inode name: {}", p.metadata().name);
                    parent = p
                }
                None => return None,
            }
        }
        Some(parent)
    }
}

pub struct InodeMeta {
    /// inode number
    pub ino: usize,
    /// data address
    pub data: usize,
    /// type of inode
    pub mode: InodeMode,
    // pub i_op: Arc<dyn InodeOperations + Sync + Send>,
    /// device id (only for block device and char device)
    pub rdev: Option<usize>,
    /// inode's device
    pub device: Option<InodeDevice>,
    /// path to this inode
    pub path: String,
    /// name which doesn't have slash
    pub name: String,
    /// a inode's unique id
    pub uid: usize,
    pub inner: Mutex<InodeMetaInner>,
}

pub struct InodeMetaInner {
    // /// inode' file's size
    // pub size: usize,
    /// last access time, need to flush to disk.
    pub st_atim: TimeSpec,
    /// last modification time, need to flush to disk
    pub st_mtim: TimeSpec,
    /// last status change time, need to flush to disk
    pub st_ctim: TimeSpec,
    /// hash name(Note that this doesn't consider the parent uid)
    pub hash_name: HashName,
    /// parent
    pub parent: Option<Weak<dyn Inode>>,
    /// brother list
    pub brothers: BTreeMap<String, Weak<dyn Inode>>,
    /// children list
    pub children: BTreeMap<String, Arc<dyn Inode>>,
    /// page cache of the related file
    pub page_cache: Option<PageCache>,
    /// file content len
    pub data_len: usize,
    /// inode state
    pub state: InodeState,
}

impl InodeMeta {
    pub fn new(
        parent: Option<Arc<dyn Inode>>,
        path: &str,
        mode: InodeMode,
        data_len: usize,
    ) -> Self {
        let name = Path::get_name(path);
        let parent_uid = match parent.as_ref() {
            Some(parent) => Some(parent.metadata().uid),
            None => None,
        };
        let parent = match parent {
            Some(parent) => Some(Arc::downgrade(&parent)),
            None => None,
        };
        Self {
            ino: INODE_NUMBER.fetch_add(1, Ordering::Relaxed),
            data: 0,
            mode,
            rdev: None,
            device: None,
            path: path.to_string(),
            name: name.to_string(),
            uid: INODE_UID_ALLOCATOR.fetch_add(1, Ordering::Relaxed),
            inner: Mutex::new(InodeMetaInner {
<<<<<<< HEAD
                // size: 0,
                st_atime: (get_time_ms() / 1000) as i64,
                st_mtime: (get_time_ms() / 1000) as i64,
                st_ctime: (get_time_ms() / 1000) as i64,
=======
                size: 0,
                st_atim: TimeSpec::new(),
                st_mtim: TimeSpec::new(),
                st_ctim: TimeSpec::new(),
>>>>>>> 14db940f
                parent,
                brothers: BTreeMap::new(),
                children: BTreeMap::new(),
                hash_name: HashName::hash_name(parent_uid, name),
                page_cache: None,
                data_len,
                state: InodeState::Init,
            }),
        }
    }
}

pub enum InodeDevice {
    Pipe(Pipe),
    Device(Arc<DevWrapper>),
    // TODO: add more
}

pub fn open_file(name: &str, flags: OpenFlags) -> Option<Arc<dyn Inode>> {
    // let inode = <dyn Inode>::lookup_from_root_tmp(name);
    let inode = <dyn Inode>::lookup_from_root_tmp(name);
    // inode
    if flags.contains(OpenFlags::CREATE) {
        if inode.is_some() {
            return inode;
        }
        let parent_path = Path::get_parent_dir(name).unwrap();
        let parent = <dyn Inode>::lookup_from_root_tmp(&parent_path);
        let child_name = Path::get_name(name);
        if let Some(parent) = parent {
            debug!("create file {}", name);
            if flags.contains(OpenFlags::DIRECTORY) {
                parent
                    .mkdir(parent.clone(), child_name, InodeMode::FileDIR)
                    .unwrap();
            } else {
                // TODO dev id
                parent
                    .mknod(parent.clone(), child_name, InodeMode::FileREG, 0)
                    .unwrap();
            }
            let res = <dyn Inode>::lookup_from_root_tmp(name);
            if let Some(inode) = res.as_ref() {
                inode.metadata().inner.lock().page_cache = Some(PageCache::new(inode.clone(), 3));
            }
            res
        } else {
            warn!("parent dir {} doesn't exist", parent_path);
            return None;
        }
    } else {
        inode
    }
}<|MERGE_RESOLUTION|>--- conflicted
+++ resolved
@@ -1,11 +1,4 @@
-<<<<<<< HEAD
 use core::sync::atomic::{AtomicUsize, Ordering};
-=======
-use core::{
-    hash::Hash,
-    sync::atomic::{AtomicUsize, Ordering},
-};
->>>>>>> 14db940f
 
 use alloc::{
     collections::BTreeMap,
@@ -17,13 +10,8 @@
 
 use crate::{
     mm::PageCache,
-<<<<<<< HEAD
-    timer::get_time_ms,
+    timer::{get_time_ms, TimeSpec},
     utils::{error::GeneralRet, hash_table::HashTable, path::Path},
-=======
-    timer::TimeSpec,
-    utils::{debug, error::GeneralRet, hash_table::HashTable, path::Path},
->>>>>>> 14db940f
 };
 
 use super::{
@@ -74,7 +62,7 @@
     Synced = 0x5,
 }
 
-// static INODE_NUMBER: AtomicUsize = AtomicUsize::new(0);
+static INODE_NUMBER: AtomicUsize = AtomicUsize::new(0);
 
 static INODE_UID_ALLOCATOR: AtomicUsize = AtomicUsize::new(1);
 
@@ -368,17 +356,10 @@
             name: name.to_string(),
             uid: INODE_UID_ALLOCATOR.fetch_add(1, Ordering::Relaxed),
             inner: Mutex::new(InodeMetaInner {
-<<<<<<< HEAD
                 // size: 0,
-                st_atime: (get_time_ms() / 1000) as i64,
-                st_mtime: (get_time_ms() / 1000) as i64,
-                st_ctime: (get_time_ms() / 1000) as i64,
-=======
-                size: 0,
                 st_atim: TimeSpec::new(),
                 st_mtim: TimeSpec::new(),
                 st_ctim: TimeSpec::new(),
->>>>>>> 14db940f
                 parent,
                 brothers: BTreeMap::new(),
                 children: BTreeMap::new(),
