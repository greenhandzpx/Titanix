use core::f32::consts::E;

use crate::config::signal::SIG_NUM;
use crate::fs::inode_tmp::open_file;
use crate::fs::OpenFlags;
use crate::loader::get_app_data_by_name;
use crate::mm::user_check::UserCheck;
use crate::mm::{VPNRange, VirtAddr};
use crate::process::thread::{
    self, exit_and_terminate_all_threads, terminate_given_thread, Thread, TidHandle,
};
use crate::process::PROCESS_MANAGER;
use crate::processor::{current_process, current_task, current_trap_cx, local_hart, SumGuard};
use crate::sbi::shutdown;
<<<<<<< HEAD
use crate::signal::{SigAction, SigInfo, SigSet, Signal, SigActionKernel};
use crate::timer::get_time_ms;
use crate::trap::TrapContext;
=======
use crate::signal::{SigAction, SigInfo, SigSet, Signal};
use crate::timer::*;
>>>>>>> 4ddc2fa8
use crate::utils::error::SyscallErr;
use crate::utils::error::SyscallRet;
use crate::utils::string::c_str_to_string;
use crate::{fs, process, stack_trace};
use alloc::string::{String, ToString};
use alloc::vec::Vec;
use log::{debug, info, warn};

use super::{TimeSpec, TimeVal, Tms};

// pub fn sys_exit(exit_code: i32) -> SyscallRet {
//     stack_trace!();
//     debug!("sys exit");
//     // exit_current_and_run_next(exit_code);
//     // panic!("Unreachable in sys_exit!");
//     let tid = local_hart().current_task().tid();
//     terminate_given_thread(tid, exit_code);
//     todo!("we still need to set zombie");
//     Ok(0)
// }

pub fn sys_exit(exit_code: i8) -> SyscallRet {
    stack_trace!();
    // // TODO how can we only exit one thread but still let the parent process can wait for the child
    // sys_exit_group(exit_code)
    debug!(
<<<<<<< HEAD
        "[sys_exit]: exit code {}, sepc {:#x}",
=======
        "sys exit, exit code {}, sepc {:#x}",
>>>>>>> 4ddc2fa8
        exit_code,
        current_trap_cx().sepc
    );
    let tid = local_hart().current_task().tid();
    terminate_given_thread(tid, exit_code);
    // info!("exit finished");
    Ok(0)
}

pub fn sys_exit_group(exit_code: i8) -> SyscallRet {
    stack_trace!();
    debug!(
        "[sys_exit_group]: exit code {}, sepc {:#x}",
        exit_code,
        current_trap_cx().sepc
    );
    exit_and_terminate_all_threads(exit_code);
    // current_process().set_exit_code(exit_code);
    // current_process().set_zombie();
    // todo!();
    Ok(0)
}

pub async fn sys_yield() -> SyscallRet {
    stack_trace!();
    process::yield_now().await;
    // suspend_current_and_run_next();
    Ok(0)
}

pub fn sys_get_time(time_val_ptr: *mut TimeVal) -> SyscallRet {
    stack_trace!();
    UserCheck::new()
        .check_writable_slice(time_val_ptr as *mut u8, core::mem::size_of::<TimeVal>())?;
    let _sum_guard = SumGuard::new();
    let current_time = get_time_ms();
    let time_val = TimeVal {
        sec: current_time / 1000,
        usec: current_time % 1000 * 1000,
    };
    // debug!("get time of day, time(ms): {}", current_time);
    unsafe {
        time_val_ptr.write_volatile(time_val);
    }
    Ok(0)
}

fn get_time_spec() -> TimeSpec {
    let current_time = get_time_ms();
    let time_spec = TimeSpec {
        sec: current_time / 1000,
        nsec: current_time % 1000000 * 1000000,
    };
    time_spec
}

pub fn sys_clock_settime(clock_id: usize, time_spec_ptr: *const TimeSpec) -> SyscallRet {
    stack_trace!();
    UserCheck::new()
        .check_readable_slice(time_spec_ptr as *const u8, core::mem::size_of::<TimeSpec>())?;
    let _sum_guard = SumGuard::new();
    let time_spec = unsafe { &*time_spec_ptr };
    if (time_spec.sec as isize) < 0 {
        debug!("Cannot set time. sec is negative");
        return Err(SyscallErr::EINVAL);
    } else if (time_spec.nsec as isize) < 0 || time_spec.nsec > 999999999 {
        debug!("Cannot set time. nsec is invalid");
        return Err(SyscallErr::EINVAL);
    } else if clock_id == CLOCK_REALTIME && time_spec.sec < get_time_ms() / 1000 {
        debug!("set the time to a value less than the current value of the CLOCK_MONOTONIC clock.");
        return Err(SyscallErr::EINVAL);
    }

    // calculate the diff
    // arg_timespec - device_timespec = diff
    let dev_spec = get_time_spec();
    let diff_spec = TimeDiff {
        sec: time_spec.sec as isize - dev_spec.sec as isize,
        nsec: time_spec.nsec as isize - dev_spec.nsec as isize,
    };

    let mut manager_unlock = CLOCK_MANAGER.lock();
    manager_unlock.0.insert(clock_id, diff_spec);

    Ok(0)
}

pub fn sys_clock_gettime(clock_id: usize, time_spec_ptr: *mut TimeSpec) -> SyscallRet {
    stack_trace!();
    UserCheck::new()
        .check_writable_slice(time_spec_ptr as *mut u8, core::mem::size_of::<TimeSpec>())?;
    let _sum_guard = SumGuard::new();
    let manager_unlock = CLOCK_MANAGER.lock();
    let clock = manager_unlock.0.get(&clock_id);
    match clock {
        Some(clock) => {
            debug!("Find the clock");
            let dev_spec = get_time_spec();
            let time_spec = TimeSpec {
                sec: (dev_spec.sec as isize + clock.sec) as usize,
                nsec: (dev_spec.nsec as isize + clock.nsec) as usize,
            };
            unsafe {
                time_spec_ptr.write_volatile(time_spec);
            }
            Ok(0)
        }
        None => {
            debug!("Cannot find the clock");
            Err(SyscallErr::EINVAL)
        }
    }
}

pub fn sys_times(buf: *mut Tms) -> SyscallRet {
    stack_trace!();
    UserCheck::new().check_writable_slice(buf as *mut u8, core::mem::size_of::<Tms>())?;
    let _sum_guard = SumGuard::new();
    let tms = unsafe { &mut *buf };
    // TODO: need to modify
    tms.stime = 1;
    tms.utime = 1;
    tms.cstime = 1;
    tms.cutime = 1;
    Ok(0)
}

pub async fn sys_nanosleep(time_val_ptr: usize) -> SyscallRet {
    stack_trace!();
    let sleep_ms = {
        UserCheck::new()
            .check_readable_slice(time_val_ptr as *const u8, core::mem::size_of::<TimeVal>())?;
        let _sum_guard = SumGuard::new();

        let time_val_ptr = time_val_ptr as *const TimeSpec;
        let time_val = unsafe { &(*time_val_ptr) };
        time_val.sec * 1000 + time_val.nsec / 1000000
    };
    let start_ms = get_time_ms();
    let end_ms = sleep_ms + start_ms;

    loop {
        let now_ms = get_time_ms();
        if now_ms >= end_ms {
            return Ok(0);
        }
        thread::yield_now().await;
    }
}

pub fn sys_getpid() -> SyscallRet {
    stack_trace!();
    Ok(current_task().as_ref().process.pid() as isize)
}

pub fn sys_getppid() -> SyscallRet {
    stack_trace!();
    let current_process = current_process();
    let parent_process = current_process.inner_handler(move |proc| proc.parent.clone());
    match parent_process {
        Some(parent_process) => Ok(parent_process.upgrade().unwrap().pid() as isize),
        None => Ok(1),
    }
}

bitflags! {
    ///Open file flags
    pub struct CloneFlags: u32 {
        const CLONE_THREAD = 1 << 4;
        const CLONE_CHILD_CLEARTID = 1 << 5;
        const CLONE_VM = 1 << 8;
        const CLONE_FS = 1 << 9;
        const CLONE_FILES = 1 << 10;
        const CLONE_CHILD_SETTID = 1 << 12;
    }
}

// pub fn sys_clone(f: usize, _stack: *const u8, flags: i32, arg: *const u8) -> SyscallRet {
//     stack_trace!();
//     let clone_flags = CloneFlags::from_bits(flags.try_into().unwrap()).unwrap();
//     if !clone_flags.contains(CloneFlags::CLONE_THREAD) {
//         // fork

//         // TODO: maybe we should take more flags into account?

//         let current_process = current_process();
//         let new_process = current_process.fork();
//         let new_pid = new_process.pid();
//         // modify trap context of new_task, because it returns immediately after switching
//         let trap_cx = new_process.trap_context_main();
//         // we do not have to move to next instruction since we have done it before
//         // for child process, fork returns 0
//         trap_cx.user_x[10] = 0;
//         // // add new task to scheduler
//         // add_task(new_task);
//         Ok(new_pid as isize)
//     } else {
//         // clone(i.e. create a new thread)

//         debug!("clone a new thread");

//         // let f = unsafe {
//         //     core::mem::transmute::<*const (), fn(*const ())->isize>(f as *const ())
//         // };
//         let current_process = current_process();
//         Ok(current_process.create_thread(f, arg) as isize)
//     }
// }

/// TODO: consider more args
pub fn sys_clone(
    flags: usize,
    stack: *const u8,
    _ptid: *const u8,
    _tls: *const u8,
    _ctid: *const u8,
) -> SyscallRet {
    stack_trace!();

    let clone_flags = CloneFlags::from_bits(flags.try_into().unwrap());

    if clone_flags.is_none() && flags != Signal::SIGCHLD as usize {
        warn!("Invalid clone flags {}", flags);
        return Err(SyscallErr::EINVAL);
    }

    let clone_flags = {
        // TODO: This is just a workaround for preliminary test
        if flags == Signal::SIGCHLD as usize {
            CloneFlags::from_bits(0).unwrap()
        } else {
            clone_flags.unwrap()
        }
    };

    if !clone_flags.contains(CloneFlags::CLONE_THREAD) {
        // fork

        // TODO: maybe we should take more flags into account?
        if clone_flags.contains(CloneFlags::CLONE_CHILD_CLEARTID) {
            debug!("clone process contains CLEARTID");
        }
        if clone_flags.contains(CloneFlags::CLONE_CHILD_SETTID) {
            debug!("clone process contains SETTID");
        }

        let current_process = current_process();
        let stack = match stack as usize {
            0 => None,
            _ => Some(stack as usize),
        };
        let new_process = current_process.fork(stack)?;
        let new_pid = new_process.pid();
        // modify trap context of new_task, because it returns immediately after switching
        let trap_cx = new_process.trap_context_main();
        // we do not have to move to next instruction since we have done it before
        // for child process, fork returns 0
        trap_cx.user_x[10] = 0;

        let sepc = trap_cx.sepc;
        // info!("fork return, sepc: {:#x} addr: {:#x}", sepc, trap_cx as *mut TrapContext as usize);
        // // add new task to scheduler
        // add_task(new_task);
        Ok(new_pid as isize)
    } else {
        // clone(i.e. create a new thread)

        debug!("clone a new thread");

        // let f = unsafe {
        //     core::mem::transmute::<*const (), fn(*const ())->isize>(f as *const ())
        // };
        let current_process = current_process();
        current_process.create_thread(stack as usize)
    }
}

pub fn sys_execve(path: *const u8, mut args: *const usize, mut envs: *const usize) -> SyscallRet {
    stack_trace!();
    // enable kernel to visit user space
    let _sum_guard = SumGuard::new();
    // transfer the cmd args
    let mut args_vec: Vec<String> = Vec::new();
    loop {
        if unsafe { *args == 0 } {
            break;
        }
        args_vec.push(c_str_to_string(unsafe { (*args) as *const u8 }));
        debug!("exec get an arg {}", args_vec[args_vec.len() - 1]);
        unsafe {
            args = args.add(1);
        }
    }
    let mut envs_vec: Vec<String> = Vec::new();
    loop {
        if unsafe { *envs == 0 } {
            break;
        }
        envs_vec.push(c_str_to_string(unsafe { (*envs) as *const u8 }));
        debug!("exec get an env {}", envs_vec[envs_vec.len() - 1]);
        unsafe {
            envs = envs.add(1);
        }
    }
    envs_vec.push("PATH=/".to_string());
    // UserCheck::new().readable_slice(path, len);
    UserCheck::new().check_c_str(path)?;
    let path = c_str_to_string(path);
    debug!("sys exec {}", path);
    if path == "shell" {
        if let Some(elf_data) = get_app_data_by_name("shell") {
            current_process().exec(elf_data, args_vec, envs_vec)
        } else {
            warn!("[sys_exec] Cannot find this elf file {}", path);
            Err(SyscallErr::EACCES)
        }
    } else {
        if let Some(app_inode) = fs::fat32_tmp::open_file(&path, OpenFlags::RDONLY) {
            let elf_data = app_inode.read_all();
            current_process().exec(&elf_data, args_vec, envs_vec)
        } else {
            warn!("[sys_exec] Cannot find this elf file {}", path);
            Err(SyscallErr::EACCES)
        }
    }
    // if let Some(data) = get_app_data_by_name(&path) {
    //     let process = current_process();
    //     // TODO: pass the cmd args here
    //     process.exec(data, args_vec)
    // } else {
    //     Err(SyscallErr::EACCES)
    // }
}

/// If there is not a child process whose pid is same as given, return -1.
/// Else if there is a child process but it is still running, return -2.
pub async fn sys_waitpid(pid: isize, exit_status_addr: usize) -> SyscallRet {
    stack_trace!();
    let process = current_process();

    // if exit_status_addr != 0 {
    //     UserCheck::new()
    //         .check_writable_slice(exit_status_addr as *mut u8, core::mem::size_of::<i32>())?;
    // }
    loop {
        stack_trace!();
        let (found_pid, exit_code) = process.inner_handler(move |proc| {
            // find a child process
            if !proc
                .children
                .iter()
                .any(|p| pid == -1 || pid as usize == p.pid())
            {
                if pid == -1 && proc.children.len() == 0 {
                    // system exit, since no children is alive
                    return Ok((-3, 0));
                }
                warn!(
                    "proc[{}] no such pid {} exit code addr {:#x}",
                    current_process().pid(),
                    pid,
                    exit_status_addr
                );
                return Err(SyscallErr::ECHILD);
            }

            stack_trace!();
            let idx = proc
                .children
                .iter()
                .enumerate()
                .find(|(_, p)| p.is_zombie() && (pid == -1 || pid as usize == p.pid()))
                .map(|(idx, _)| idx);
            if let Some(idx) = idx {
                stack_trace!();
                // the child has become zombie
                let child = proc.children.remove(idx);

                // After being removed, the child process may still not be destructed
                // because the child process's threads may still alive and own its reference
                // TODO: not sure whether we should exit all of its threads in advance
                // // confirm that child will be deallocated after removing from children list
                // assert_eq!(Arc::strong_count(&child), 1);
                let found_pid = child.pid();
                // get child's exit code
                let exit_code = child.exit_code();
                debug!("waitpid: found pid {} exit code {}", found_pid, exit_code);
                // info!("waitpid: found pid {} exit code {}", found_pid, exit_code);
                // if exit_status_addr != 0 {
                //     UserCheck::new()
                //         .check_writable_slice(exit_status_addr as *mut u8, core::mem::size_of::<i32>())?;
                //     let _sum_guard = SumGuard::new();
                //     let exit_status_ptr = exit_status_addr as *mut i32;
                //     // debug!("waitpid: write pid to exit_status_ptr before");
                //     info!("waitpid: write pid to exit_status_ptr before, addr {:#x}", exit_status_addr);
                //     unsafe {
                //         exit_status_ptr.write_volatile((exit_code as i32 & 0xff) << 8);
                //         // debug!(
                //         //     "waitpid: write pid to exit_code_ptr after, exit code {:#x}",
                //         //     (*exit_status_ptr & 0xff00) >> 8
                //         // );
                //         info!(
                //             "waitpid: write pid to exit_code_ptr after, exit code {:#x}",
                //             (*exit_status_ptr & 0xff00) >> 8
                //         );
                //     }
                // }
                Ok((found_pid as isize, exit_code as i32))
            } else {
                // the child still alive
                Ok((-1 as isize, 0))
            }
        })?;

        if found_pid == -1 {
            // info!("yield now");
            process::yield_now().await;
        } else if found_pid == -3 {
            // system exit
            info!("os will exit");
            exit_and_terminate_all_threads(0);
            // TODO: not sure where to invoke `shutdown`
            shutdown();
            // return Ok(ret);
        } else {
            if exit_status_addr != 0 {
                UserCheck::new().check_writable_slice(
                    exit_status_addr as *mut u8,
                    core::mem::size_of::<i32>(),
                )?;
                // TODO: here may cause some concurrency problem between we user_check and write it
                let _sum_guard = SumGuard::new();
                let exit_status_ptr = exit_status_addr as *mut i32;
                debug!(
                    "waitpid: write pid to exit_status_ptr {:#x} before",
                    exit_status_addr
                );
                // info!("waitpid: write pid to exit_status_ptr before, addr {:#x}", exit_status_addr);
                unsafe {
                    exit_status_ptr.write_volatile((exit_code as i32 & 0xff) << 8);
                    debug!(
                        "waitpid: write pid to exit_code_ptr after, exit code {:#x}",
                        (*exit_status_ptr & 0xff00) >> 8
                    );
                    // info!(
                    //     "waitpid: write pid to exit_code_ptr after, exit code {:#x}",
                    //     (*exit_status_ptr & 0xff00) >> 8
                    // );
                }
            }
            debug!("ret {}", found_pid);
            // info!("ret {}", found_pid);
            return Ok(found_pid);
        }
    }
}

pub fn sys_rt_sigaction(sig: i32, act: *const SigAction, oldact: *mut SigAction) -> SyscallRet {
    stack_trace!();
    if sig < 0 || sig as usize >= SIG_NUM {
        return Err(SyscallErr::EINVAL);
    }
    current_process().inner_handler(|proc| {
        let _sum_guard = SumGuard::new();

        if oldact as *const u8 != core::ptr::null::<u8>() {
            UserCheck::new()
                .check_writable_slice(oldact as *mut u8, core::mem::size_of::<SigAction>())?;
            let sig_handler_locked = proc.sig_handler.lock();
            let oldact_ref = sig_handler_locked.get(sig as usize);
            unsafe {
                oldact.copy_from(&oldact_ref.unwrap().sig_action as *const SigAction, core::mem::size_of::<SigAction>());
            }
        }
        UserCheck::new()
            .check_readable_slice(act as *const u8, core::mem::size_of::<SigAction>())?;

        let new_sigaction = SigActionKernel {
            sig_action: unsafe { *act },
            is_user_defined: true,
        };
        debug!("[sys_rt_sigaction]: set new sig handler {:#x}", new_sigaction.sig_action.sa_handler as *const usize as usize);
        proc.sig_handler
            .lock()
            .set_sigaction(sig as usize, new_sigaction);
        Ok(0)
    })
}

enum SigProcmaskHow {
    SigBlock = 0,
    SigUnblock = 1,
    SigSetmask = 2,
}

pub fn sys_rt_sigprocmask(how: i32, set: *const usize, old_set: *mut SigSet) -> SyscallRet {
    stack_trace!();
    current_process().inner_handler(|proc| {
        if old_set as usize != 0 {
            UserCheck::new()
                .check_writable_slice(old_set as *mut u8, core::mem::size_of::<SigSet>())?;
            let _sum_guard = SumGuard::new();
            unsafe {
                *old_set = proc.pending_sigs.blocked_sigs;
            }
        }
        if set as usize == 0 {
            debug!("arg set is null");
            return Ok(0);
        }
        UserCheck::new().check_readable_slice(set as *const u8, core::mem::size_of::<SigSet>())?;
        let _sum_guard = SumGuard::new();
        debug!("[sys_rt_sigprocmask]: how: {}", how);
        match how {
            _ if how == SigProcmaskHow::SigBlock as i32 => {
                if let Some(new_sig_mask) = unsafe { SigSet::from_bits(*set) } {
                    proc.pending_sigs.blocked_sigs |= new_sig_mask;
                    return Ok(0);
                } else {
                    warn!("invalid set arg");
                    return Err(SyscallErr::EINVAL);
                }
            }
            _ if how == SigProcmaskHow::SigUnblock as i32 => {
                if let Some(new_sig_mask) = unsafe { SigSet::from_bits(*set) } {
<<<<<<< HEAD
                    debug!("[sys_rt_sigprocmask]: new sig mask {:?}", new_sig_mask);
=======
>>>>>>> 4ddc2fa8
                    proc.pending_sigs.blocked_sigs.remove(new_sig_mask);
                    return Ok(0);
                } else {
                    warn!("[sys_rt_sigprocmask]: invalid set arg, raw sig mask {}", unsafe { *set });
                    return Err(SyscallErr::EINVAL);
                }
            }
            _ if how == SigProcmaskHow::SigSetmask as i32 => {
                if let Some(new_sig_mask) = unsafe { SigSet::from_bits(*set) } {
                    proc.pending_sigs.blocked_sigs = new_sig_mask;
                    return Ok(0);
                } else {
                    warn!("invalid set arg");
                    return Err(SyscallErr::EINVAL);
                }
            }
            _ => {
                warn!("invalid how");
                return Err(SyscallErr::EINVAL);
            }
        }
    })
}

pub fn sys_rt_sigreturn() -> SyscallRet {
    stack_trace!();
    let signal_context = current_task().signal_context();
    // restore the old sig mask
    current_process().inner_handler(|proc| {
        proc.pending_sigs.blocked_sigs = signal_context.blocked_sigs;
    });
    // restore the old user context
    let trap_context_mut = current_task().trap_context_mut();
    trap_context_mut.user_x = signal_context.user_context.user_x;
    trap_context_mut.sstatus = signal_context.user_context.sstatus;
    trap_context_mut.sepc = signal_context.user_context.sepc;
    Ok(0)
}

pub fn sys_kill(pid: isize, signo: i32) -> SyscallRet {
    stack_trace!();
    // TODO: add permission check for sending signal
    match pid {
        0 => {
            for (_, proc) in PROCESS_MANAGER.lock().0.iter() {
                if let Some(proc) = proc.upgrade() {
                    let sig_info = SigInfo {
                        signo: signo as usize,
                        errno: 0,
                    };
                    debug!(
                        "proc {} send signal {} to proc {}",
                        current_process().pid(),
                        signo,
                        proc.pid()
                    );
                    proc.send_signal(sig_info);
                } else {
                    continue;
                }
            }
        }
        1 => {
            for (_, proc) in PROCESS_MANAGER.lock().0.iter() {
                if let Some(proc) = proc.upgrade() {
                    if proc.pid() == 0 {
                        // init proc
                        continue;
                    }
                    let sig_info = SigInfo {
                        signo: signo as usize,
                        errno: 0,
                    };
                    debug!(
                        "proc {} send signal {} to proc {}",
                        current_process().pid(),
                        signo,
                        proc.pid()
                    );
                    proc.send_signal(sig_info);
                } else {
                    continue;
                }
            }
        }
        _ => {
            let mut pid = pid;
            if pid < 0 {
                pid = -pid;
            }
            if let Some(proc) = PROCESS_MANAGER.lock().0.get(&(pid as usize)) {
                if let Some(proc) = proc.upgrade() {
                    let sig_info = SigInfo {
                        signo: signo as usize,
                        errno: 0,
                    };
                    debug!(
                        "proc {} send signal {} to proc {}",
                        current_process().pid(),
                        signo,
                        proc.pid()
                    );
                    proc.send_signal(sig_info);
                } else {
                    // No such proc
                    return Err(SyscallErr::ESRCH);
                }
            } else {
                // No such proc
                return Err(SyscallErr::ESRCH);
            }
        }
    }
    Ok(0)
}

pub fn sys_brk(addr: usize) -> SyscallRet {
    stack_trace!();
    debug!("handle sys brk");
    if addr == 0 {
        debug!("[sys_brk]: addr: 0");
        return Ok(current_process()
            .inner_handler(|proc| proc.memory_set.heap_range.unwrap().end().0)
            as isize);
    }

    current_process().inner_handler(|proc| {
        let heap_start: VirtAddr = proc.memory_set.heap_range.unwrap().start();
        let current_heap_end: VirtAddr = proc.memory_set.heap_range.unwrap().end();
        let new_heap_end: VirtAddr = addr.into();
        debug!(
            "[sys_brk]: old heap end: {:#x}, new heap end: {:#x}",
            current_heap_end.0, new_heap_end.0
        );
        if addr > current_heap_end.0 {
            // allocate memory lazily
            if proc
                .memory_set
                .check_vpn_range_conflict(heap_start.floor(), new_heap_end.ceil())
            {
                warn!("[sys_brk]: new addr invalid");
                Err(SyscallErr::ENOMEM)
            } else {
                let heap_vma = proc
                    .memory_set
                    .find_vm_area_mut_by_vpn_included(heap_start.floor())
                    .unwrap();
                // modify vma
                heap_vma.vpn_range.modify_right_bound(new_heap_end.ceil());
                // modify process info(lazy allocation)
                proc.memory_set
                    .heap_range
                    .as_mut()
                    .unwrap()
                    .modify_right_bound(new_heap_end);
                debug!(
                    "new heap end {:#x}",
                    proc.memory_set.heap_range.unwrap().end().0
                );
                Ok(0)
            }
        } else {
            // deallocate memory
            if addr < heap_start.0 {
                Err(SyscallErr::ENOMEM)
            } else {
                let heap_vma = proc
                    .memory_set
                    .find_vm_area_mut_by_vpn(heap_start.floor())
                    .unwrap();
                heap_vma.vpn_range.modify_right_bound(new_heap_end.ceil());
                let data_frames = unsafe { &mut (*heap_vma.data_frames.get()) };
                // modify vma
                heap_vma.vpn_range.modify_right_bound(new_heap_end.ceil());
                let page_table = unsafe { &mut (*proc.memory_set.page_table.get()) };
                let removed_vpns = VPNRange::new(new_heap_end.ceil(), current_heap_end.ceil());
                for vpn in removed_vpns {
                    if data_frames.0.contains_key(&vpn) {
                        data_frames.0.remove(&vpn);
                        page_table.unmap(vpn);
                    }
                }
                page_table.activate();
                // modify process info
                proc.memory_set
                    .heap_range
                    .unwrap()
                    .modify_right_bound(new_heap_end);
                Ok(0)
            }
        }
    })
}

pub fn sys_getuid() -> SyscallRet {
    // TODO: not sure
    Ok(0)
}<|MERGE_RESOLUTION|>--- conflicted
+++ resolved
@@ -12,14 +12,9 @@
 use crate::process::PROCESS_MANAGER;
 use crate::processor::{current_process, current_task, current_trap_cx, local_hart, SumGuard};
 use crate::sbi::shutdown;
-<<<<<<< HEAD
 use crate::signal::{SigAction, SigInfo, SigSet, Signal, SigActionKernel};
-use crate::timer::get_time_ms;
+use crate::timer::{get_time_ms, CLOCK_REALTIME, TimeDiff, CLOCK_MANAGER};
 use crate::trap::TrapContext;
-=======
-use crate::signal::{SigAction, SigInfo, SigSet, Signal};
-use crate::timer::*;
->>>>>>> 4ddc2fa8
 use crate::utils::error::SyscallErr;
 use crate::utils::error::SyscallRet;
 use crate::utils::string::c_str_to_string;
@@ -46,11 +41,7 @@
     // // TODO how can we only exit one thread but still let the parent process can wait for the child
     // sys_exit_group(exit_code)
     debug!(
-<<<<<<< HEAD
         "[sys_exit]: exit code {}, sepc {:#x}",
-=======
-        "sys exit, exit code {}, sepc {:#x}",
->>>>>>> 4ddc2fa8
         exit_code,
         current_trap_cx().sepc
     );
@@ -576,10 +567,7 @@
             }
             _ if how == SigProcmaskHow::SigUnblock as i32 => {
                 if let Some(new_sig_mask) = unsafe { SigSet::from_bits(*set) } {
-<<<<<<< HEAD
                     debug!("[sys_rt_sigprocmask]: new sig mask {:?}", new_sig_mask);
-=======
->>>>>>> 4ddc2fa8
                     proc.pending_sigs.blocked_sigs.remove(new_sig_mask);
                     return Ok(0);
                 } else {
