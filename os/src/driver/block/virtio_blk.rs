--- conflicted
+++ resolved
@@ -111,11 +111,7 @@
 
     fn phys_to_virt(addr: usize) -> usize {
         debug!("phy2virt: addr {:#x}", addr);
-<<<<<<< HEAD
         KernelAddr::from(PhysAddr::from(addr)).0
-=======
-        addr + (KERNEL_DIRECT_OFFSET << PAGE_SIZE_BITS)
->>>>>>> 14db940f
         // addr
         // todo!()
     }
